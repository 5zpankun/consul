package agent

import (
	"bytes"
	"context"
	"crypto/tls"
	"encoding/json"
	"fmt"
	"io/ioutil"
	"net"
	"net/http"
	"net/http/httptest"
	"os"
	"path/filepath"
	"reflect"
	"strconv"
	"strings"
	"testing"
	"time"

	"github.com/hashicorp/consul/testrpc"

	"github.com/hashicorp/consul/agent/checks"
	"github.com/hashicorp/consul/agent/config"
	"github.com/hashicorp/consul/agent/connect"
	"github.com/hashicorp/consul/agent/structs"
	"github.com/hashicorp/consul/api"
	"github.com/hashicorp/consul/sdk/freeport"
	"github.com/hashicorp/consul/sdk/testutil"
	"github.com/hashicorp/consul/sdk/testutil/retry"
	"github.com/hashicorp/consul/types"
	uuid "github.com/hashicorp/go-uuid"
	"github.com/pascaldekloe/goe/verify"
	"github.com/stretchr/testify/assert"
	"github.com/stretchr/testify/require"
)

func externalIP() (string, error) {
	addrs, err := net.InterfaceAddrs()
	if err != nil {
		return "", fmt.Errorf("Unable to lookup network interfaces: %v", err)
	}
	for _, a := range addrs {
		if ipnet, ok := a.(*net.IPNet); ok && !ipnet.IP.IsLoopback() {
			if ipnet.IP.To4() != nil {
				return ipnet.IP.String(), nil
			}
		}
	}
	return "", fmt.Errorf("Unable to find a non-loopback interface")
}

func TestAgent_MultiStartStop(t *testing.T) {
	for i := 0; i < 10; i++ {
		t.Run("", func(t *testing.T) {
			t.Parallel()
			a := NewTestAgent(t, t.Name(), "")
			time.Sleep(250 * time.Millisecond)
			a.Shutdown()
		})
	}
}

func TestAgent_ConnectClusterIDConfig(t *testing.T) {
	tests := []struct {
		name          string
		hcl           string
		wantClusterID string
		wantPanic     bool
	}{
		{
			name:          "default TestAgent has fixed cluster id",
			hcl:           "",
			wantClusterID: connect.TestClusterID,
		},
		{
			name:          "no cluster ID specified sets to test ID",
			hcl:           "connect { enabled = true }",
			wantClusterID: connect.TestClusterID,
		},
		{
			name: "non-UUID cluster_id is fatal",
			hcl: `connect {
	   enabled = true
	   ca_config {
	     cluster_id = "fake-id"
	   }
	 }`,
			wantClusterID: "",
			wantPanic:     true,
		},
	}

	for _, tt := range tests {
		t.Run(tt.name, func(t *testing.T) {
			// Indirection to support panic recovery cleanly
			testFn := func() {
				a := &TestAgent{Name: "test", HCL: tt.hcl}
				a.ExpectConfigError = tt.wantPanic
				if err := a.Start(); err != nil {
					t.Fatal(err)
				}
				defer a.Shutdown()

				cfg := a.consulConfig()
				assert.Equal(t, tt.wantClusterID, cfg.CAConfig.ClusterID)
			}

			if tt.wantPanic {
				require.Panics(t, testFn)
			} else {
				testFn()
			}
		})
	}
}

func TestAgent_StartStop(t *testing.T) {
	t.Parallel()
	a := NewTestAgent(t, t.Name(), "")
	defer a.Shutdown()

	if err := a.Leave(); err != nil {
		t.Fatalf("err: %v", err)
	}
	if err := a.Shutdown(); err != nil {
		t.Fatalf("err: %v", err)
	}

	select {
	case <-a.ShutdownCh():
	default:
		t.Fatalf("should be closed")
	}
}

func TestAgent_RPCPing(t *testing.T) {
	t.Parallel()
	a := NewTestAgent(t, t.Name(), "")
	defer a.Shutdown()
	testrpc.WaitForTestAgent(t, a.RPC, "dc1")

	var out struct{}
	if err := a.RPC("Status.Ping", struct{}{}, &out); err != nil {
		t.Fatalf("err: %v", err)
	}
}

func TestAgent_TokenStore(t *testing.T) {
	t.Parallel()

	a := NewTestAgent(t, t.Name(), `
		acl_token = "user"
		acl_agent_token = "agent"
		acl_agent_master_token = "master"`,
	)
	defer a.Shutdown()

	if got, want := a.tokens.UserToken(), "user"; got != want {
		t.Fatalf("got %q want %q", got, want)
	}
	if got, want := a.tokens.AgentToken(), "agent"; got != want {
		t.Fatalf("got %q want %q", got, want)
	}
	if got, want := a.tokens.IsAgentMasterToken("master"), true; got != want {
		t.Fatalf("got %v want %v", got, want)
	}
}

func TestAgent_ReconnectConfigSettings(t *testing.T) {
	t.Parallel()
	func() {
		a := NewTestAgent(t, t.Name(), "")
		defer a.Shutdown()

		lan := a.consulConfig().SerfLANConfig.ReconnectTimeout
		if lan != 3*24*time.Hour {
			t.Fatalf("bad: %s", lan.String())
		}

		wan := a.consulConfig().SerfWANConfig.ReconnectTimeout
		if wan != 3*24*time.Hour {
			t.Fatalf("bad: %s", wan.String())
		}
	}()

	func() {
		a := NewTestAgent(t, t.Name(), `
			reconnect_timeout = "24h"
			reconnect_timeout_wan = "36h"
		`)
		defer a.Shutdown()

		lan := a.consulConfig().SerfLANConfig.ReconnectTimeout
		if lan != 24*time.Hour {
			t.Fatalf("bad: %s", lan.String())
		}

		wan := a.consulConfig().SerfWANConfig.ReconnectTimeout
		if wan != 36*time.Hour {
			t.Fatalf("bad: %s", wan.String())
		}
	}()
}

func TestAgent_ReconnectConfigWanDisabled(t *testing.T) {
	t.Parallel()

	a := NewTestAgent(t, t.Name(), `
		ports { serf_wan = -1 }
		reconnect_timeout_wan = "36h"
	`)
	defer a.Shutdown()

	// This is also testing that we dont panic like before #4515
	require.Nil(t, a.consulConfig().SerfWANConfig)
}

func TestAgent_setupNodeID(t *testing.T) {
	t.Parallel()
	a := NewTestAgent(t, t.Name(), `
		node_id = ""
	`)
	defer a.Shutdown()

	cfg := a.config

	// The auto-assigned ID should be valid.
	id := a.consulConfig().NodeID
	if _, err := uuid.ParseUUID(string(id)); err != nil {
		t.Fatalf("err: %v", err)
	}

	// Running again should get the same ID (persisted in the file).
	cfg.NodeID = ""
	if err := a.setupNodeID(cfg); err != nil {
		t.Fatalf("err: %v", err)
	}
	if newID := a.consulConfig().NodeID; id != newID {
		t.Fatalf("bad: %q vs %q", id, newID)
	}

	// Set an invalid ID via.Config.
	cfg.NodeID = types.NodeID("nope")
	err := a.setupNodeID(cfg)
	if err == nil || !strings.Contains(err.Error(), "uuid string is wrong length") {
		t.Fatalf("err: %v", err)
	}

	// Set a valid ID via.Config.
	newID, err := uuid.GenerateUUID()
	if err != nil {
		t.Fatalf("err: %v", err)
	}
	cfg.NodeID = types.NodeID(strings.ToUpper(newID))
	if err := a.setupNodeID(cfg); err != nil {
		t.Fatalf("err: %v", err)
	}
	if id := a.consulConfig().NodeID; string(id) != newID {
		t.Fatalf("bad: %q vs. %q", id, newID)
	}

	// Set an invalid ID via the file.
	fileID := filepath.Join(cfg.DataDir, "node-id")
	if err := ioutil.WriteFile(fileID, []byte("adf4238a!882b!9ddc!4a9d!5b6758e4159e"), 0600); err != nil {
		t.Fatalf("err: %v", err)
	}
	cfg.NodeID = ""
	err = a.setupNodeID(cfg)
	if err == nil || !strings.Contains(err.Error(), "uuid is improperly formatted") {
		t.Fatalf("err: %v", err)
	}

	// Set a valid ID via the file.
	if err := ioutil.WriteFile(fileID, []byte("ADF4238a-882b-9ddc-4a9d-5b6758e4159e"), 0600); err != nil {
		t.Fatalf("err: %v", err)
	}
	cfg.NodeID = ""
	if err := a.setupNodeID(cfg); err != nil {
		t.Fatalf("err: %v", err)
	}
	if id := a.consulConfig().NodeID; string(id) != "adf4238a-882b-9ddc-4a9d-5b6758e4159e" {
		t.Fatalf("bad: %q vs. %q", id, newID)
	}
}

func TestAgent_makeNodeID(t *testing.T) {
	t.Parallel()
	a := NewTestAgent(t, t.Name(), `
		node_id = ""
	`)
	defer a.Shutdown()

	// We should get a valid host-based ID initially.
	id, err := a.makeNodeID()
	if err != nil {
		t.Fatalf("err: %v", err)
	}
	if _, err := uuid.ParseUUID(string(id)); err != nil {
		t.Fatalf("err: %v", err)
	}

	// Calling again should yield a random ID by default.
	another, err := a.makeNodeID()
	if err != nil {
		t.Fatalf("err: %v", err)
	}
	if id == another {
		t.Fatalf("bad: %s vs %s", id, another)
	}

	// Turn on host-based IDs and try again. We should get the same ID
	// each time (and a different one from the random one above).
	a.Config.DisableHostNodeID = false
	id, err = a.makeNodeID()
	if err != nil {
		t.Fatalf("err: %v", err)
	}
	if id == another {
		t.Fatalf("bad: %s vs %s", id, another)
	}

	// Calling again should yield the host-based ID.
	another, err = a.makeNodeID()
	if err != nil {
		t.Fatalf("err: %v", err)
	}
	if id != another {
		t.Fatalf("bad: %s vs %s", id, another)
	}
}

func TestAgent_AddService(t *testing.T) {
	t.Parallel()
	a := NewTestAgent(t, t.Name(), `
		node_name = "node1"
	`)
	defer a.Shutdown()

	tests := []struct {
		desc       string
		srv        *structs.NodeService
		wantSrv    func(ns *structs.NodeService)
		chkTypes   []*structs.CheckType
		healthChks map[string]*structs.HealthCheck
	}{
		{
			"one check",
			&structs.NodeService{
				ID:      "svcid1",
				Service: "svcname1",
				Tags:    []string{"tag1"},
				Weights: nil, // nil weights...
				Port:    8100,
			},
			// ... should be populated to avoid "IsSame" returning true during AE.
			func(ns *structs.NodeService) {
				ns.Weights = &structs.Weights{
					Passing: 1,
					Warning: 1,
				}
			},
			[]*structs.CheckType{
				&structs.CheckType{
					CheckID: "check1",
					Name:    "name1",
					TTL:     time.Minute,
					Notes:   "note1",
				},
			},
			map[string]*structs.HealthCheck{
				"check1": &structs.HealthCheck{
					Node:        "node1",
					CheckID:     "check1",
					Name:        "name1",
					Status:      "critical",
					Notes:       "note1",
					ServiceID:   "svcid1",
					ServiceName: "svcname1",
					ServiceTags: []string{"tag1"},
				},
			},
		},
		{
			"multiple checks",
			&structs.NodeService{
				ID:      "svcid2",
				Service: "svcname2",
				Weights: &structs.Weights{
					Passing: 2,
					Warning: 1,
				},
				Tags: []string{"tag2"},
				Port: 8200,
			},
			nil, // No change expected
			[]*structs.CheckType{
				&structs.CheckType{
					CheckID: "check1",
					Name:    "name1",
					TTL:     time.Minute,
					Notes:   "note1",
				},
				&structs.CheckType{
					CheckID: "check-noname",
					TTL:     time.Minute,
				},
				&structs.CheckType{
					Name: "check-noid",
					TTL:  time.Minute,
				},
				&structs.CheckType{
					TTL: time.Minute,
				},
			},
			map[string]*structs.HealthCheck{
				"check1": &structs.HealthCheck{
					Node:        "node1",
					CheckID:     "check1",
					Name:        "name1",
					Status:      "critical",
					Notes:       "note1",
					ServiceID:   "svcid2",
					ServiceName: "svcname2",
					ServiceTags: []string{"tag2"},
				},
				"check-noname": &structs.HealthCheck{
					Node:        "node1",
					CheckID:     "check-noname",
					Name:        "Service 'svcname2' check",
					Status:      "critical",
					ServiceID:   "svcid2",
					ServiceName: "svcname2",
					ServiceTags: []string{"tag2"},
				},
				"service:svcid2:3": &structs.HealthCheck{
					Node:        "node1",
					CheckID:     "service:svcid2:3",
					Name:        "check-noid",
					Status:      "critical",
					ServiceID:   "svcid2",
					ServiceName: "svcname2",
					ServiceTags: []string{"tag2"},
				},
				"service:svcid2:4": &structs.HealthCheck{
					Node:        "node1",
					CheckID:     "service:svcid2:4",
					Name:        "Service 'svcname2' check",
					Status:      "critical",
					ServiceID:   "svcid2",
					ServiceName: "svcname2",
					ServiceTags: []string{"tag2"},
				},
			},
		},
	}

	for _, tt := range tests {
		t.Run(tt.desc, func(t *testing.T) {
			// check the service registration
			t.Run(tt.srv.ID, func(t *testing.T) {
				err := a.AddService(tt.srv, tt.chkTypes, false, "", ConfigSourceLocal)
				if err != nil {
					t.Fatalf("err: %v", err)
				}

				got := a.State.Services()[tt.srv.ID]
				// Make a copy since the tt.srv points to the one in memory in the local
				// state still so changing it is a tautology!
				want := *tt.srv
				if tt.wantSrv != nil {
					tt.wantSrv(&want)
				}
				require.Equal(t, &want, got)
				require.True(t, got.IsSame(&want))
			})

			// check the health checks
			for k, v := range tt.healthChks {
				t.Run(k, func(t *testing.T) {
					got := a.State.Checks()[types.CheckID(k)]
					require.Equal(t, v, got)
				})
			}

			// check the ttl checks
			for k := range tt.healthChks {
				t.Run(k+" ttl", func(t *testing.T) {
					chk := a.checkTTLs[types.CheckID(k)]
					if chk == nil {
						t.Fatal("got nil want TTL check")
					}
					if got, want := string(chk.CheckID), k; got != want {
						t.Fatalf("got CheckID %v want %v", got, want)
					}
					if got, want := chk.TTL, time.Minute; got != want {
						t.Fatalf("got TTL %v want %v", got, want)
					}
				})
			}
		})
	}
}

func TestAgent_AddServices_AliasUpdateCheckNotReverted(t *testing.T) {
	t.Parallel()
	a := NewTestAgent(t, t.Name(), `
		node_name = "node1"
	`)
	defer a.Shutdown()

	// It's tricky to get an UpdateCheck call to be timed properly so it lands
	// right in the middle of an addServiceInternal call so we cheat a bit and
	// rely upon alias checks to do that work for us.  We add enough services
	// that probabilistically one of them is going to end up properly in the
	// critical section.
	//
	// The first number I picked here (10) surprisingly failed every time prior
	// to PR #6144 solving the underlying problem.
	const numServices = 10

	services := make([]*structs.ServiceDefinition, numServices)
	checkIDs := make([]types.CheckID, numServices)
	for i := 0; i < numServices; i++ {
		name := fmt.Sprintf("web-%d", i)

		services[i] = &structs.ServiceDefinition{
			ID:   name,
			Name: name,
			Port: 8080 + i,
			Checks: []*structs.CheckType{
				&structs.CheckType{
					Name:         "alias-for-fake-service",
					AliasService: "fake",
				},
			},
		}

		checkIDs[i] = types.CheckID("service:" + name)
	}

	// Add all of the services quickly as you might do from config file snippets.
	for _, service := range services {
		ns := service.NodeService()

		chkTypes, err := service.CheckTypes()
		require.NoError(t, err)

		require.NoError(t, a.AddService(ns, chkTypes, false, service.Token, ConfigSourceLocal))
	}

	retry.Run(t, func(r *retry.R) {
		gotChecks := a.State.Checks()
		for id, check := range gotChecks {
			require.Equal(r, "passing", check.Status, "check %q is wrong", id)
			require.Equal(r, "No checks found.", check.Output, "check %q is wrong", id)
		}
	})
}

func TestAgent_AddServiceNoExec(t *testing.T) {
	t.Parallel()
	a := NewTestAgent(t, t.Name(), `
		node_name = "node1"
	`)
	defer a.Shutdown()
	testrpc.WaitForTestAgent(t, a.RPC, "dc1")

	srv := &structs.NodeService{
		ID:      "svcid1",
		Service: "svcname1",
		Tags:    []string{"tag1"},
		Port:    8100,
	}
	chk := &structs.CheckType{
		ScriptArgs: []string{"exit", "0"},
		Interval:   15 * time.Second,
	}

	err := a.AddService(srv, []*structs.CheckType{chk}, false, "", ConfigSourceLocal)
	if err == nil || !strings.Contains(err.Error(), "Scripts are disabled on this agent") {
		t.Fatalf("err: %v", err)
	}

	err = a.AddService(srv, []*structs.CheckType{chk}, false, "", ConfigSourceRemote)
	if err == nil || !strings.Contains(err.Error(), "Scripts are disabled on this agent") {
		t.Fatalf("err: %v", err)
	}
}

func TestAgent_AddServiceNoRemoteExec(t *testing.T) {
	t.Parallel()
	a := NewTestAgent(t, t.Name(), `
		node_name = "node1"
		enable_local_script_checks = true
	`)
	defer a.Shutdown()
	testrpc.WaitForTestAgent(t, a.RPC, "dc1")

	srv := &structs.NodeService{
		ID:      "svcid1",
		Service: "svcname1",
		Tags:    []string{"tag1"},
		Port:    8100,
	}
	chk := &structs.CheckType{
		ScriptArgs: []string{"exit", "0"},
		Interval:   15 * time.Second,
	}

	err := a.AddService(srv, []*structs.CheckType{chk}, false, "", ConfigSourceRemote)
	if err == nil || !strings.Contains(err.Error(), "Scripts are disabled on this agent") {
		t.Fatalf("err: %v", err)
	}
}

func TestAgent_RemoveService(t *testing.T) {
	t.Parallel()
	a := NewTestAgent(t, t.Name(), "")
	defer a.Shutdown()

	// Remove a service that doesn't exist
	if err := a.RemoveService("redis", false); err != nil {
		t.Fatalf("err: %v", err)
	}

	// Remove without an ID
	if err := a.RemoveService("", false); err == nil {
		t.Fatalf("should have errored")
	}

	// Removing a service with a single check works
	{
		srv := &structs.NodeService{
			ID:      "memcache",
			Service: "memcache",
			Port:    8000,
		}
		chkTypes := []*structs.CheckType{&structs.CheckType{TTL: time.Minute}}

		if err := a.AddService(srv, chkTypes, false, "", ConfigSourceLocal); err != nil {
			t.Fatalf("err: %v", err)
		}

		// Add a check after the fact with a specific check ID
		check := &structs.CheckDefinition{
			ID:        "check2",
			Name:      "check2",
			ServiceID: "memcache",
			TTL:       time.Minute,
		}
		hc := check.HealthCheck("node1")
		if err := a.AddCheck(hc, check.CheckType(), false, "", ConfigSourceLocal); err != nil {
			t.Fatalf("err: %s", err)
		}

		if err := a.RemoveService("memcache", false); err != nil {
			t.Fatalf("err: %s", err)
		}
		if _, ok := a.State.Checks()["service:memcache"]; ok {
			t.Fatalf("have memcache check")
		}
		if _, ok := a.State.Checks()["check2"]; ok {
			t.Fatalf("have check2 check")
		}
	}

	// Removing a service with multiple checks works
	{
		// add a service to remove
		srv := &structs.NodeService{
			ID:      "redis",
			Service: "redis",
			Port:    8000,
		}
		chkTypes := []*structs.CheckType{
			&structs.CheckType{TTL: time.Minute},
			&structs.CheckType{TTL: 30 * time.Second},
		}
		if err := a.AddService(srv, chkTypes, false, "", ConfigSourceLocal); err != nil {
			t.Fatalf("err: %v", err)
		}

		// add another service that wont be affected
		srv = &structs.NodeService{
			ID:      "mysql",
			Service: "mysql",
			Port:    3306,
		}
		chkTypes = []*structs.CheckType{
			&structs.CheckType{TTL: time.Minute},
			&structs.CheckType{TTL: 30 * time.Second},
		}
		if err := a.AddService(srv, chkTypes, false, "", ConfigSourceLocal); err != nil {
			t.Fatalf("err: %v", err)
		}

		// Remove the service
		if err := a.RemoveService("redis", false); err != nil {
			t.Fatalf("err: %v", err)
		}

		// Ensure we have a state mapping
		if _, ok := a.State.Services()["redis"]; ok {
			t.Fatalf("have redis service")
		}

		// Ensure checks were removed
		if _, ok := a.State.Checks()["service:redis:1"]; ok {
			t.Fatalf("check redis:1 should be removed")
		}
		if _, ok := a.State.Checks()["service:redis:2"]; ok {
			t.Fatalf("check redis:2 should be removed")
		}

		// Ensure the redis checks are removed
		if _, ok := a.checkTTLs["service:redis:1"]; ok {
			t.Fatalf("check ttl for redis:1 should be removed")
		}
		if check := a.State.Check(types.CheckID("service:redis:1")); check != nil {
			t.Fatalf("check ttl for redis:1 should be removed")
		}
		if _, ok := a.checkTTLs["service:redis:2"]; ok {
			t.Fatalf("check ttl for redis:2 should be removed")
		}
		if check := a.State.Check(types.CheckID("service:redis:2")); check != nil {
			t.Fatalf("check ttl for redis:2 should be removed")
		}

		// check the mysql service is unnafected
		if _, ok := a.checkTTLs["service:mysql:1"]; !ok {
			t.Fatalf("check ttl for mysql:1 should not be removed")
		}
		if check := a.State.Check(types.CheckID("service:mysql:1")); check == nil {
			t.Fatalf("check ttl for mysql:1 should not be removed")
		}
		if _, ok := a.checkTTLs["service:mysql:2"]; !ok {
			t.Fatalf("check ttl for mysql:2 should not be removed")
		}
		if check := a.State.Check(types.CheckID("service:mysql:2")); check == nil {
			t.Fatalf("check ttl for mysql:2 should not be removed")
		}
	}
}

func TestAgent_RemoveServiceRemovesAllChecks(t *testing.T) {
	t.Parallel()
	a := NewTestAgent(t, t.Name(), `
		node_name = "node1"
	`)
	defer a.Shutdown()

	svc := &structs.NodeService{ID: "redis", Service: "redis", Port: 8000}
	chk1 := &structs.CheckType{CheckID: "chk1", Name: "chk1", TTL: time.Minute}
	chk2 := &structs.CheckType{CheckID: "chk2", Name: "chk2", TTL: 2 * time.Minute}
	hchk1 := &structs.HealthCheck{Node: "node1", CheckID: "chk1", Name: "chk1", Status: "critical", ServiceID: "redis", ServiceName: "redis"}
	hchk2 := &structs.HealthCheck{Node: "node1", CheckID: "chk2", Name: "chk2", Status: "critical", ServiceID: "redis", ServiceName: "redis"}

	// register service with chk1
	if err := a.AddService(svc, []*structs.CheckType{chk1}, false, "", ConfigSourceLocal); err != nil {
		t.Fatal("Failed to register service", err)
	}

	// verify chk1 exists
	if a.State.Checks()["chk1"] == nil {
		t.Fatal("Could not find health check chk1")
	}

	// update the service with chk2
	if err := a.AddService(svc, []*structs.CheckType{chk2}, false, "", ConfigSourceLocal); err != nil {
		t.Fatal("Failed to update service", err)
	}

	// check that both checks are there
	if got, want := a.State.Checks()["chk1"], hchk1; !verify.Values(t, "", got, want) {
		t.FailNow()
	}
	if got, want := a.State.Checks()["chk2"], hchk2; !verify.Values(t, "", got, want) {
		t.FailNow()
	}

	// Remove service
	if err := a.RemoveService("redis", false); err != nil {
		t.Fatal("Failed to remove service", err)
	}

	// Check that both checks are gone
	if a.State.Checks()["chk1"] != nil {
		t.Fatal("Found health check chk1 want nil")
	}
	if a.State.Checks()["chk2"] != nil {
		t.Fatal("Found health check chk2 want nil")
	}
}

// TestAgent_IndexChurn is designed to detect a class of issues where
// we would have unnecessary catalog churn from anti-entropy. See issues
// #3259, #3642, #3845, and #3866.
func TestAgent_IndexChurn(t *testing.T) {
	t.Parallel()

	t.Run("no tags", func(t *testing.T) {
		verifyIndexChurn(t, nil)
	})

	t.Run("with tags", func(t *testing.T) {
		verifyIndexChurn(t, []string{"foo", "bar"})
	})
}

// verifyIndexChurn registers some things and runs anti-entropy a bunch of times
// in a row to make sure there are no index bumps.
func verifyIndexChurn(t *testing.T, tags []string) {
	t.Helper()

	a := NewTestAgent(t, t.Name(), "")
	defer a.Shutdown()

	weights := &structs.Weights{
		Passing: 1,
		Warning: 1,
	}
	// Ensure we have a leader before we start adding the services
	testrpc.WaitForLeader(t, a.RPC, "dc1")

	svc := &structs.NodeService{
		ID:      "redis",
		Service: "redis",
		Port:    8000,
		Tags:    tags,
		Weights: weights,
	}
	if err := a.AddService(svc, nil, true, "", ConfigSourceLocal); err != nil {
		t.Fatalf("err: %v", err)
	}

	chk := &structs.HealthCheck{
		CheckID:   "redis-check",
		Name:      "Service-level check",
		ServiceID: "redis",
		Status:    api.HealthCritical,
	}
	chkt := &structs.CheckType{
		TTL: time.Hour,
	}
	if err := a.AddCheck(chk, chkt, true, "", ConfigSourceLocal); err != nil {
		t.Fatalf("err: %v", err)
	}

	chk = &structs.HealthCheck{
		CheckID: "node-check",
		Name:    "Node-level check",
		Status:  api.HealthCritical,
	}
	chkt = &structs.CheckType{
		TTL: time.Hour,
	}
	if err := a.AddCheck(chk, chkt, true, "", ConfigSourceLocal); err != nil {
		t.Fatalf("err: %v", err)
	}

	if err := a.sync.State.SyncFull(); err != nil {
		t.Fatalf("err: %v", err)
	}

	args := &structs.ServiceSpecificRequest{
		Datacenter:  "dc1",
		ServiceName: "redis",
	}
	var before structs.IndexedCheckServiceNodes

	// This sleep is so that the serfHealth check is added to the agent
	// A value of 375ms is sufficient enough time to ensure the serfHealth
	// check is added to an agent. 500ms so that we don't see flakiness ever.
	time.Sleep(500 * time.Millisecond)

	if err := a.RPC("Health.ServiceNodes", args, &before); err != nil {
		t.Fatalf("err: %v", err)
	}
	for _, name := range before.Nodes[0].Checks {
		a.logger.Println("[DEBUG] Checks Registered: ", name.Name)
	}
	if got, want := len(before.Nodes), 1; got != want {
		t.Fatalf("got %d want %d", got, want)
	}
	if got, want := len(before.Nodes[0].Checks), 3; /* incl. serfHealth */ got != want {
		t.Fatalf("got %d want %d", got, want)
	}

	for i := 0; i < 10; i++ {
		a.logger.Println("[INFO] # ", i+1, "Sync in progress ")
		if err := a.sync.State.SyncFull(); err != nil {
			t.Fatalf("err: %v", err)
		}
	}
	// If this test fails here this means that the Consul-X-Index
	// has changed for the RPC, which means that idempotent ops
	// are not working as intended.
	var after structs.IndexedCheckServiceNodes
	if err := a.RPC("Health.ServiceNodes", args, &after); err != nil {
		t.Fatalf("err: %v", err)
	}
	verify.Values(t, "", after, before)
}

func TestAgent_AddCheck(t *testing.T) {
	t.Parallel()
	a := NewTestAgent(t, t.Name(), `
		enable_script_checks = true
	`)
	defer a.Shutdown()

	health := &structs.HealthCheck{
		Node:    "foo",
		CheckID: "mem",
		Name:    "memory util",
		Status:  api.HealthCritical,
	}
	chk := &structs.CheckType{
		ScriptArgs: []string{"exit", "0"},
		Interval:   15 * time.Second,
	}
	err := a.AddCheck(health, chk, false, "", ConfigSourceLocal)
	if err != nil {
		t.Fatalf("err: %v", err)
	}

	// Ensure we have a check mapping
	sChk, ok := a.State.Checks()["mem"]
	if !ok {
		t.Fatalf("missing mem check")
	}

	// Ensure our check is in the right state
	if sChk.Status != api.HealthCritical {
		t.Fatalf("check not critical")
	}

	// Ensure a TTL is setup
	if _, ok := a.checkMonitors["mem"]; !ok {
		t.Fatalf("missing mem monitor")
	}
}

func TestAgent_AddCheck_StartPassing(t *testing.T) {
	t.Parallel()
	a := NewTestAgent(t, t.Name(), `
		enable_script_checks = true
	`)
	defer a.Shutdown()

	health := &structs.HealthCheck{
		Node:    "foo",
		CheckID: "mem",
		Name:    "memory util",
		Status:  api.HealthPassing,
	}
	chk := &structs.CheckType{
		ScriptArgs: []string{"exit", "0"},
		Interval:   15 * time.Second,
	}
	err := a.AddCheck(health, chk, false, "", ConfigSourceLocal)
	if err != nil {
		t.Fatalf("err: %v", err)
	}

	// Ensure we have a check mapping
	sChk, ok := a.State.Checks()["mem"]
	if !ok {
		t.Fatalf("missing mem check")
	}

	// Ensure our check is in the right state
	if sChk.Status != api.HealthPassing {
		t.Fatalf("check not passing")
	}

	// Ensure a TTL is setup
	if _, ok := a.checkMonitors["mem"]; !ok {
		t.Fatalf("missing mem monitor")
	}
}

func TestAgent_AddCheck_MinInterval(t *testing.T) {
	t.Parallel()
	a := NewTestAgent(t, t.Name(), `
		enable_script_checks = true
	`)
	defer a.Shutdown()

	health := &structs.HealthCheck{
		Node:    "foo",
		CheckID: "mem",
		Name:    "memory util",
		Status:  api.HealthCritical,
	}
	chk := &structs.CheckType{
		ScriptArgs: []string{"exit", "0"},
		Interval:   time.Microsecond,
	}
	err := a.AddCheck(health, chk, false, "", ConfigSourceLocal)
	if err != nil {
		t.Fatalf("err: %v", err)
	}

	// Ensure we have a check mapping
	if _, ok := a.State.Checks()["mem"]; !ok {
		t.Fatalf("missing mem check")
	}

	// Ensure a TTL is setup
	if mon, ok := a.checkMonitors["mem"]; !ok {
		t.Fatalf("missing mem monitor")
	} else if mon.Interval != checks.MinInterval {
		t.Fatalf("bad mem monitor interval")
	}
}

func TestAgent_AddCheck_MissingService(t *testing.T) {
	t.Parallel()
	a := NewTestAgent(t, t.Name(), `
		enable_script_checks = true
	`)
	defer a.Shutdown()

	health := &structs.HealthCheck{
		Node:      "foo",
		CheckID:   "baz",
		Name:      "baz check 1",
		ServiceID: "baz",
	}
	chk := &structs.CheckType{
		ScriptArgs: []string{"exit", "0"},
		Interval:   time.Microsecond,
	}
	err := a.AddCheck(health, chk, false, "", ConfigSourceLocal)
	if err == nil || err.Error() != `ServiceID "baz" does not exist` {
		t.Fatalf("expected service id error, got: %v", err)
	}
}

func TestAgent_AddCheck_RestoreState(t *testing.T) {
	t.Parallel()
	a := NewTestAgent(t, t.Name(), "")
	defer a.Shutdown()

	// Create some state and persist it
	ttl := &checks.CheckTTL{
		CheckID: "baz",
		TTL:     time.Minute,
	}
	err := a.persistCheckState(ttl, api.HealthPassing, "yup")
	if err != nil {
		t.Fatalf("err: %s", err)
	}

	// Build and register the check definition and initial state
	health := &structs.HealthCheck{
		Node:    "foo",
		CheckID: "baz",
		Name:    "baz check 1",
	}
	chk := &structs.CheckType{
		TTL: time.Minute,
	}
	err = a.AddCheck(health, chk, false, "", ConfigSourceLocal)
	if err != nil {
		t.Fatalf("err: %s", err)
	}

	// Ensure the check status was restored during registration
	checks := a.State.Checks()
	check, ok := checks["baz"]
	if !ok {
		t.Fatalf("missing check")
	}
	if check.Status != api.HealthPassing {
		t.Fatalf("bad: %#v", check)
	}
	if check.Output != "yup" {
		t.Fatalf("bad: %#v", check)
	}
}

func TestAgent_AddCheck_ExecDisable(t *testing.T) {
	t.Parallel()

	a := NewTestAgent(t, t.Name(), "")
	defer a.Shutdown()

	health := &structs.HealthCheck{
		Node:    "foo",
		CheckID: "mem",
		Name:    "memory util",
		Status:  api.HealthCritical,
	}
	chk := &structs.CheckType{
		ScriptArgs: []string{"exit", "0"},
		Interval:   15 * time.Second,
	}
	err := a.AddCheck(health, chk, false, "", ConfigSourceLocal)
	if err == nil || !strings.Contains(err.Error(), "Scripts are disabled on this agent") {
		t.Fatalf("err: %v", err)
	}

	// Ensure we don't have a check mapping
	if memChk := a.State.Checks()["mem"]; memChk != nil {
		t.Fatalf("should be missing mem check")
	}

	err = a.AddCheck(health, chk, false, "", ConfigSourceRemote)
	if err == nil || !strings.Contains(err.Error(), "Scripts are disabled on this agent") {
		t.Fatalf("err: %v", err)
	}

	// Ensure we don't have a check mapping
	if memChk := a.State.Checks()["mem"]; memChk != nil {
		t.Fatalf("should be missing mem check")
	}
}

func TestAgent_AddCheck_ExecRemoteDisable(t *testing.T) {
	t.Parallel()

	a := NewTestAgent(t, t.Name(), `
		enable_local_script_checks = true
	`)
	defer a.Shutdown()
	testrpc.WaitForTestAgent(t, a.RPC, "dc1")

	health := &structs.HealthCheck{
		Node:    "foo",
		CheckID: "mem",
		Name:    "memory util",
		Status:  api.HealthCritical,
	}
	chk := &structs.CheckType{
		ScriptArgs: []string{"exit", "0"},
		Interval:   15 * time.Second,
	}
	err := a.AddCheck(health, chk, false, "", ConfigSourceRemote)
	if err == nil || !strings.Contains(err.Error(), "Scripts are disabled on this agent from remote calls") {
		t.Fatalf("err: %v", err)
	}

	// Ensure we don't have a check mapping
	if memChk := a.State.Checks()["mem"]; memChk != nil {
		t.Fatalf("should be missing mem check")
	}
}

func TestAgent_AddCheck_GRPC(t *testing.T) {
	t.Parallel()
	a := NewTestAgent(t, t.Name(), "")
	defer a.Shutdown()

	health := &structs.HealthCheck{
		Node:    "foo",
		CheckID: "grpchealth",
		Name:    "grpc health checking protocol",
		Status:  api.HealthCritical,
	}
	chk := &structs.CheckType{
		GRPC:     "localhost:12345/package.Service",
		Interval: 15 * time.Second,
	}
	err := a.AddCheck(health, chk, false, "", ConfigSourceLocal)
	if err != nil {
		t.Fatalf("err: %v", err)
	}

	// Ensure we have a check mapping
	sChk, ok := a.State.Checks()["grpchealth"]
	if !ok {
		t.Fatalf("missing grpchealth check")
	}

	// Ensure our check is in the right state
	if sChk.Status != api.HealthCritical {
		t.Fatalf("check not critical")
	}

	// Ensure a check is setup
	if _, ok := a.checkGRPCs["grpchealth"]; !ok {
		t.Fatalf("missing grpchealth check")
	}
}

func TestAgent_RestoreServiceWithAliasCheck(t *testing.T) {
	// t.Parallel() don't even think about making this parallel

	// This test is very contrived and tests for the absence of race conditions
	// related to the implementation of alias checks. As such it is slow,
	// serial, full of sleeps and retries, and not generally a great test to
	// run all of the time.
	//
	// That said it made it incredibly easy to root out various race conditions
	// quite successfully.
	//
	// The original set of races was between:
	//
	//   - agent startup reloading Services and Checks from disk
	//   - API requests to also re-register those same Services and Checks
	//   - the goroutines for the as-yet-to-be-stopped CheckAlias goroutines

	if os.Getenv("SLOWTEST") != "1" {
		t.Skip("skipping slow test; set SLOWTEST=1 to run")
		return
	}

	// We do this so that the agent logs and the informational messages from
	// the test itself are interwoven properly.
	logf := func(t *testing.T, a *TestAgent, format string, args ...interface{}) {
		a.logger.Printf("[INFO] testharness: "+format, args...)
	}

	dataDir := testutil.TempDir(t, "agent") // we manage the data dir
	cfg := `
		server = false
		bootstrap = false
	    enable_central_service_config = false
		data_dir = "` + dataDir + `"
	`
	a := &TestAgent{Name: t.Name(), HCL: cfg, DataDir: dataDir}
	a.LogOutput = testutil.TestWriter(t)
	if err := a.Start(); err != nil {
		t.Fatal(err)
	}
	defer os.RemoveAll(dataDir)
	defer a.Shutdown()

	testCtx, testCancel := context.WithCancel(context.Background())
	defer testCancel()

	testHTTPServer := launchHTTPCheckServer(t, testCtx)
	defer testHTTPServer.Close()

	registerServicesAndChecks := func(t *testing.T, a *TestAgent) {
		// add one persistent service with a simple check
		require.NoError(t, a.AddService(
			&structs.NodeService{
				ID:      "ping",
				Service: "ping",
				Port:    8000,
			},
			[]*structs.CheckType{
				&structs.CheckType{
					HTTP:     testHTTPServer.URL,
					Method:   "GET",
					Interval: 5 * time.Second,
					Timeout:  1 * time.Second,
				},
			},
			true, "", ConfigSourceLocal,
		))

		// add one persistent sidecar service with an alias check in the manner
		// of how sidecar_service would add it
		require.NoError(t, a.AddService(
			&structs.NodeService{
				ID:      "ping-sidecar-proxy",
				Service: "ping-sidecar-proxy",
				Port:    9000,
			},
			[]*structs.CheckType{
				&structs.CheckType{
					Name:         "Connect Sidecar Aliasing ping",
					AliasService: "ping",
				},
			},
			true, "", ConfigSourceLocal,
		))
	}

	retryUntilCheckState := func(t *testing.T, a *TestAgent, checkID string, expectedStatus string) {
		t.Helper()
		retry.Run(t, func(r *retry.R) {
			chk := a.State.CheckState(types.CheckID(checkID))
			if chk == nil {
				r.Fatalf("check=%q is completely missing", checkID)
			}
			if chk.Check.Status != expectedStatus {
				logf(t, a, "check=%q expected status %q but got %q", checkID, expectedStatus, chk.Check.Status)
				r.Fatalf("check=%q expected status %q but got %q", checkID, expectedStatus, chk.Check.Status)
			}
			logf(t, a, "check %q has reached desired status %q", checkID, expectedStatus)
		})
	}

	registerServicesAndChecks(t, a)

	time.Sleep(1 * time.Second)

	retryUntilCheckState(t, a, "service:ping", api.HealthPassing)
	retryUntilCheckState(t, a, "service:ping-sidecar-proxy", api.HealthPassing)

	logf(t, a, "==== POWERING DOWN ORIGINAL ====")

	require.NoError(t, a.Shutdown())

	time.Sleep(1 * time.Second)

	futureHCL := cfg + `
node_id = "` + string(a.Config.NodeID) + `"
node_name = "` + a.Config.NodeName + `"
	`

	restartOnce := func(idx int, t *testing.T) {
		t.Helper()

		// Reload and retain former NodeID and data directory.
		a2 := &TestAgent{Name: t.Name(), HCL: futureHCL, DataDir: dataDir}
		a2.LogOutput = testutil.TestWriter(t)
		if err := a2.Start(); err != nil {
			t.Fatal(err)
		}
		defer a2.Shutdown()
		a = nil

		// reregister during standup; we use an adjustable timing to try and force a race
		sleepDur := time.Duration(idx+1) * 500 * time.Millisecond
		time.Sleep(sleepDur)
		logf(t, a2, "re-registering checks and services after a delay of %v", sleepDur)
		for i := 0; i < 20; i++ { // RACE RACE RACE!
			registerServicesAndChecks(t, a2)
			time.Sleep(50 * time.Millisecond)
		}

		time.Sleep(1 * time.Second)

		retryUntilCheckState(t, a2, "service:ping", api.HealthPassing)

		logf(t, a2, "giving the alias check a chance to notice...")
		time.Sleep(5 * time.Second)

		retryUntilCheckState(t, a2, "service:ping-sidecar-proxy", api.HealthPassing)
	}

	for i := 0; i < 20; i++ {
		name := "restart-" + strconv.Itoa(i)
		ok := t.Run(name, func(t *testing.T) {
			restartOnce(i, t)
		})
		require.True(t, ok, name+" failed")
	}
}

func launchHTTPCheckServer(t *testing.T, ctx context.Context) *httptest.Server {
	ports := freeport.GetT(t, 1)
	port := ports[0]

	addr := net.JoinHostPort("127.0.0.1", strconv.Itoa(port))

	var lc net.ListenConfig
	listener, err := lc.Listen(ctx, "tcp", addr)
	require.NoError(t, err)

	handler := http.HandlerFunc(func(w http.ResponseWriter, req *http.Request) {
		w.WriteHeader(http.StatusOK)
		_, _ = w.Write([]byte("OK\n"))
	})

	srv := &httptest.Server{
		Listener: listener,
		Config:   &http.Server{Handler: handler},
	}
	srv.Start()
	return srv
}

func TestAgent_AddCheck_Alias(t *testing.T) {
	t.Parallel()

	require := require.New(t)
	a := NewTestAgent(t, t.Name(), "")
	defer a.Shutdown()

	health := &structs.HealthCheck{
		Node:    "foo",
		CheckID: "aliashealth",
		Name:    "Alias health check",
		Status:  api.HealthCritical,
	}
	chk := &structs.CheckType{
		AliasService: "foo",
	}
	err := a.AddCheck(health, chk, false, "", ConfigSourceLocal)
	require.NoError(err)

	// Ensure we have a check mapping
	sChk, ok := a.State.Checks()["aliashealth"]
	require.True(ok, "missing aliashealth check")
	require.NotNil(sChk)
	require.Equal(api.HealthCritical, sChk.Status)

	chkImpl, ok := a.checkAliases["aliashealth"]
	require.True(ok, "missing aliashealth check")
	require.Equal("", chkImpl.RPCReq.Token)

	cs := a.State.CheckState("aliashealth")
	require.NotNil(cs)
	require.Equal("", cs.Token)
}

func TestAgent_AddCheck_Alias_setToken(t *testing.T) {
	t.Parallel()

	require := require.New(t)
	a := NewTestAgent(t, t.Name(), "")
	defer a.Shutdown()

	health := &structs.HealthCheck{
		Node:    "foo",
		CheckID: "aliashealth",
		Name:    "Alias health check",
		Status:  api.HealthCritical,
	}
	chk := &structs.CheckType{
		AliasService: "foo",
	}
	err := a.AddCheck(health, chk, false, "foo", ConfigSourceLocal)
	require.NoError(err)

	cs := a.State.CheckState("aliashealth")
	require.NotNil(cs)
	require.Equal("foo", cs.Token)

	chkImpl, ok := a.checkAliases["aliashealth"]
	require.True(ok, "missing aliashealth check")
	require.Equal("foo", chkImpl.RPCReq.Token)
}

func TestAgent_AddCheck_Alias_userToken(t *testing.T) {
	t.Parallel()

	require := require.New(t)
	a := NewTestAgent(t, t.Name(), `
acl_token = "hello"
	`)
	defer a.Shutdown()

	health := &structs.HealthCheck{
		Node:    "foo",
		CheckID: "aliashealth",
		Name:    "Alias health check",
		Status:  api.HealthCritical,
	}
	chk := &structs.CheckType{
		AliasService: "foo",
	}
	err := a.AddCheck(health, chk, false, "", ConfigSourceLocal)
	require.NoError(err)

	cs := a.State.CheckState("aliashealth")
	require.NotNil(cs)
	require.Equal("", cs.Token) // State token should still be empty

	chkImpl, ok := a.checkAliases["aliashealth"]
	require.True(ok, "missing aliashealth check")
	require.Equal("hello", chkImpl.RPCReq.Token) // Check should use the token
}

func TestAgent_AddCheck_Alias_userAndSetToken(t *testing.T) {
	t.Parallel()

	require := require.New(t)
	a := NewTestAgent(t, t.Name(), `
acl_token = "hello"
	`)
	defer a.Shutdown()

	health := &structs.HealthCheck{
		Node:    "foo",
		CheckID: "aliashealth",
		Name:    "Alias health check",
		Status:  api.HealthCritical,
	}
	chk := &structs.CheckType{
		AliasService: "foo",
	}
	err := a.AddCheck(health, chk, false, "goodbye", ConfigSourceLocal)
	require.NoError(err)

	cs := a.State.CheckState("aliashealth")
	require.NotNil(cs)
	require.Equal("goodbye", cs.Token)

	chkImpl, ok := a.checkAliases["aliashealth"]
	require.True(ok, "missing aliashealth check")
	require.Equal("goodbye", chkImpl.RPCReq.Token)
}

func TestAgent_RemoveCheck(t *testing.T) {
	t.Parallel()
	a := NewTestAgent(t, t.Name(), `
		enable_script_checks = true
	`)
	defer a.Shutdown()

	// Remove check that doesn't exist
	if err := a.RemoveCheck("mem", false); err != nil {
		t.Fatalf("err: %v", err)
	}

	// Remove without an ID
	if err := a.RemoveCheck("", false); err == nil {
		t.Fatalf("should have errored")
	}

	health := &structs.HealthCheck{
		Node:    "foo",
		CheckID: "mem",
		Name:    "memory util",
		Status:  api.HealthCritical,
	}
	chk := &structs.CheckType{
		ScriptArgs: []string{"exit", "0"},
		Interval:   15 * time.Second,
	}
	err := a.AddCheck(health, chk, false, "", ConfigSourceLocal)
	if err != nil {
		t.Fatalf("err: %v", err)
	}

	// Remove check
	if err := a.RemoveCheck("mem", false); err != nil {
		t.Fatalf("err: %v", err)
	}

	// Ensure we have a check mapping
	if _, ok := a.State.Checks()["mem"]; ok {
		t.Fatalf("have mem check")
	}

	// Ensure a TTL is setup
	if _, ok := a.checkMonitors["mem"]; ok {
		t.Fatalf("have mem monitor")
	}
}

func TestAgent_HTTPCheck_TLSSkipVerify(t *testing.T) {
	t.Parallel()

	handler := http.HandlerFunc(func(w http.ResponseWriter, r *http.Request) {
		fmt.Fprintln(w, "GOOD")
	})
	server := httptest.NewTLSServer(handler)
	defer server.Close()

	a := NewTestAgent(t, t.Name(), "")
	defer a.Shutdown()

	health := &structs.HealthCheck{
		Node:    "foo",
		CheckID: "tls",
		Name:    "tls check",
		Status:  api.HealthCritical,
	}
	chk := &structs.CheckType{
		HTTP:          server.URL,
		Interval:      20 * time.Millisecond,
		TLSSkipVerify: true,
	}

	err := a.AddCheck(health, chk, false, "", ConfigSourceLocal)
	if err != nil {
		t.Fatalf("err: %v", err)
	}

	retry.Run(t, func(r *retry.R) {
		status := a.State.Checks()["tls"]
		if status.Status != api.HealthPassing {
			r.Fatalf("bad: %v", status.Status)
		}
		if !strings.Contains(status.Output, "GOOD") {
			r.Fatalf("bad: %v", status.Output)
		}
	})

}

func TestAgent_HTTPCheck_EnableAgentTLSForChecks(t *testing.T) {
	t.Parallel()

	run := func(t *testing.T, ca string) {
		a := &TestAgent{
			Name:   t.Name(),
			UseTLS: true,
			HCL: `
				enable_agent_tls_for_checks = true

				verify_incoming = true
				server_name = "consul.test"
				key_file = "../test/client_certs/server.key"
				cert_file = "../test/client_certs/server.crt"
			` + ca,
		}
		if err := a.Start(); err != nil {
			t.Fatal(err)
		}
		defer a.Shutdown()

		health := &structs.HealthCheck{
			Node:    "foo",
			CheckID: "tls",
			Name:    "tls check",
			Status:  api.HealthCritical,
		}

		url := fmt.Sprintf("https://%s/v1/agent/self", a.srv.ln.Addr().String())
		chk := &structs.CheckType{
			HTTP:     url,
			Interval: 20 * time.Millisecond,
		}

		err := a.AddCheck(health, chk, false, "", ConfigSourceLocal)
		if err != nil {
			t.Fatalf("err: %v", err)
		}

		retry.Run(t, func(r *retry.R) {
			status := a.State.Checks()["tls"]
			if status.Status != api.HealthPassing {
				r.Fatalf("bad: %v", status.Status)
			}
			if !strings.Contains(status.Output, "200 OK") {
				r.Fatalf("bad: %v", status.Output)
			}
		})
	}

	// We need to test both methods of passing the CA info to ensure that
	// we propagate all the fields correctly. All the other fields are
	// covered by the HCL in the test run function.
	tests := []struct {
		desc   string
		config string
	}{
		{"ca_file", `ca_file = "../test/client_certs/rootca.crt"`},
		{"ca_path", `ca_path = "../test/client_certs/path"`},
	}
	for _, tt := range tests {
		t.Run(tt.desc, func(t *testing.T) {
			run(t, tt.config)
		})
	}
}

func TestAgent_updateTTLCheck(t *testing.T) {
	t.Parallel()
	a := NewTestAgent(t, t.Name(), "")
	defer a.Shutdown()
	checkBufSize := 100
	health := &structs.HealthCheck{
		Node:    "foo",
		CheckID: "mem",
		Name:    "memory util",
		Status:  api.HealthCritical,
	}
	chk := &structs.CheckType{
		TTL:           15 * time.Second,
		OutputMaxSize: checkBufSize,
	}

	// Add check and update it.
	err := a.AddCheck(health, chk, false, "", ConfigSourceLocal)
	if err != nil {
		t.Fatalf("err: %v", err)
	}
	if err := a.updateTTLCheck("mem", api.HealthPassing, "foo"); err != nil {
		t.Fatalf("err: %v", err)
	}

	// Ensure we have a check mapping.
	status := a.State.Checks()["mem"]
	if status.Status != api.HealthPassing {
		t.Fatalf("bad: %v", status)
	}
	if status.Output != "foo" {
		t.Fatalf("bad: %v", status)
	}

	if err := a.updateTTLCheck("mem", api.HealthCritical, strings.Repeat("--bad-- ", 5*checkBufSize)); err != nil {
		t.Fatalf("err: %v", err)
	}

	// Ensure we have a check mapping.
	status = a.State.Checks()["mem"]
	if status.Status != api.HealthCritical {
		t.Fatalf("bad: %v", status)
	}
	if len(status.Output) > checkBufSize*2 {
		t.Fatalf("bad: %v", len(status.Output))
	}
}

func TestAgent_PersistService(t *testing.T) {
	t.Parallel()
	dataDir := testutil.TempDir(t, "agent") // we manage the data dir
	cfg := `
		server = false
		bootstrap = false
		data_dir = "` + dataDir + `"
	`
	a := &TestAgent{Name: t.Name(), HCL: cfg, DataDir: dataDir}
	if err := a.Start(); err != nil {
		t.Fatal(err)
	}
	defer os.RemoveAll(dataDir)
	defer a.Shutdown()

	svc := &structs.NodeService{
		ID:      "redis",
		Service: "redis",
		Tags:    []string{"foo"},
		Port:    8000,
	}

	file := filepath.Join(a.Config.DataDir, servicesDir, stringHash(svc.ID))

	// Check is not persisted unless requested
	if err := a.AddService(svc, nil, false, "", ConfigSourceLocal); err != nil {
		t.Fatalf("err: %v", err)
	}
	if _, err := os.Stat(file); err == nil {
		t.Fatalf("should not persist")
	}

	// Persists to file if requested
	if err := a.AddService(svc, nil, true, "mytoken", ConfigSourceLocal); err != nil {
		t.Fatalf("err: %v", err)
	}
	if _, err := os.Stat(file); err != nil {
		t.Fatalf("err: %s", err)
	}
	expected, err := json.Marshal(persistedService{
		Token:   "mytoken",
		Service: svc,
	})
	if err != nil {
		t.Fatalf("err: %s", err)
	}
	content, err := ioutil.ReadFile(file)
	if err != nil {
		t.Fatalf("err: %s", err)
	}
	if !bytes.Equal(expected, content) {
		t.Fatalf("bad: %s", string(content))
	}

	// Updates service definition on disk
	svc.Port = 8001
	if err := a.AddService(svc, nil, true, "mytoken", ConfigSourceLocal); err != nil {
		t.Fatalf("err: %v", err)
	}
	expected, err = json.Marshal(persistedService{
		Token:   "mytoken",
		Service: svc,
	})
	if err != nil {
		t.Fatalf("err: %s", err)
	}
	content, err = ioutil.ReadFile(file)
	if err != nil {
		t.Fatalf("err: %s", err)
	}
	if !bytes.Equal(expected, content) {
		t.Fatalf("bad: %s", string(content))
	}
	a.Shutdown()

	// Should load it back during later start
	a2 := &TestAgent{Name: t.Name(), HCL: cfg, DataDir: dataDir}
	if err := a2.Start(); err != nil {
		t.Fatal(err)
	}
	defer a2.Shutdown()

	restored := a2.State.ServiceState(svc.ID)
	if restored == nil {
		t.Fatalf("service %q missing", svc.ID)
	}
	if got, want := restored.Token, "mytoken"; got != want {
		t.Fatalf("got token %q want %q", got, want)
	}
	if got, want := restored.Service.Port, 8001; got != want {
		t.Fatalf("got port %d want %d", got, want)
	}
}

func TestAgent_persistedService_compat(t *testing.T) {
	t.Parallel()
	// Tests backwards compatibility of persisted services from pre-0.5.1
	a := NewTestAgent(t, t.Name(), "")
	defer a.Shutdown()

	svc := &structs.NodeService{
		ID:      "redis",
		Service: "redis",
		Tags:    []string{"foo"},
		Port:    8000,
		Weights: &structs.Weights{Passing: 1, Warning: 1},
	}

	// Encode the NodeService directly. This is what previous versions
	// would serialize to the file (without the wrapper)
	encoded, err := json.Marshal(svc)
	if err != nil {
		t.Fatalf("err: %s", err)
	}

	// Write the content to the file
	file := filepath.Join(a.Config.DataDir, servicesDir, stringHash(svc.ID))
	if err := os.MkdirAll(filepath.Dir(file), 0700); err != nil {
		t.Fatalf("err: %s", err)
	}
	if err := ioutil.WriteFile(file, encoded, 0600); err != nil {
		t.Fatalf("err: %s", err)
	}

	// Load the services
	if err := a.loadServices(a.Config); err != nil {
		t.Fatalf("err: %s", err)
	}

	// Ensure the service was restored
	services := a.State.Services()
	result, ok := services["redis"]
	if !ok {
		t.Fatalf("missing service")
	}
	require.Equal(t, svc, result)
}

func TestAgent_PurgeService(t *testing.T) {
	t.Parallel()
	a := NewTestAgent(t, t.Name(), "")
	defer a.Shutdown()

	svc := &structs.NodeService{
		ID:      "redis",
		Service: "redis",
		Tags:    []string{"foo"},
		Port:    8000,
	}

	file := filepath.Join(a.Config.DataDir, servicesDir, stringHash(svc.ID))
	if err := a.AddService(svc, nil, true, "", ConfigSourceLocal); err != nil {
		t.Fatalf("err: %v", err)
	}

	// Not removed
	if err := a.RemoveService(svc.ID, false); err != nil {
		t.Fatalf("err: %s", err)
	}
	if _, err := os.Stat(file); err != nil {
		t.Fatalf("err: %s", err)
	}

	// Re-add the service
	if err := a.AddService(svc, nil, true, "", ConfigSourceLocal); err != nil {
		t.Fatalf("err: %v", err)
	}

	// Removed
	if err := a.RemoveService(svc.ID, true); err != nil {
		t.Fatalf("err: %s", err)
	}
	if _, err := os.Stat(file); !os.IsNotExist(err) {
		t.Fatalf("bad: %#v", err)
	}
}

func TestAgent_PurgeServiceOnDuplicate(t *testing.T) {
	t.Parallel()
	dataDir := testutil.TempDir(t, "agent") // we manage the data dir
	cfg := `
		data_dir = "` + dataDir + `"
		server = false
		bootstrap = false
	`
	a := &TestAgent{Name: t.Name(), HCL: cfg, DataDir: dataDir}
	if err := a.Start(); err != nil {
		t.Fatal(err)
	}
	defer a.Shutdown()
	defer os.RemoveAll(dataDir)

	svc1 := &structs.NodeService{
		ID:      "redis",
		Service: "redis",
		Tags:    []string{"foo"},
		Port:    8000,
	}

	// First persist the service
	if err := a.AddService(svc1, nil, true, "", ConfigSourceLocal); err != nil {
		t.Fatalf("err: %v", err)
	}
	a.Shutdown()

	// Try bringing the agent back up with the service already
	// existing in the config
	a2 := &TestAgent{Name: t.Name() + "-a2", HCL: cfg + `
		service = {
			id = "redis"
			name = "redis"
			tags = ["bar"]
			port = 9000
		}
	`, DataDir: dataDir}
	if err := a2.Start(); err != nil {
		t.Fatal(err)
	}
	defer a2.Shutdown()

	file := filepath.Join(a.Config.DataDir, servicesDir, stringHash(svc1.ID))
	if _, err := os.Stat(file); err == nil {
		t.Fatalf("should have removed persisted service")
	}
	result := a2.State.Service("redis")
	if result == nil {
		t.Fatalf("missing service registration")
	}
	if !reflect.DeepEqual(result.Tags, []string{"bar"}) || result.Port != 9000 {
		t.Fatalf("bad: %#v", result)
	}
}

<<<<<<< HEAD
func TestAgent_PersistProxy(t *testing.T) {
	t.Parallel()
	dataDir := testutil.TempDir(t, "agent") // we manage the data dir
	cfg := `
		server = false
		bootstrap = false
		data_dir = "` + dataDir + `"
	`
	a := &TestAgent{Name: t.Name(), HCL: cfg, DataDir: dataDir}
	if err := a.Start(); err != nil {
		t.Fatal(err)
	}
	defer os.RemoveAll(dataDir)
	defer a.Shutdown()

	require := require.New(t)
	assert := assert.New(t)

	// Add a service to proxy (precondition for AddProxy)
	svc1 := &structs.NodeService{
		ID:      "redis",
		Service: "redis",
		Tags:    []string{"foo"},
		Port:    8000,
	}
	require.NoError(a.AddService(svc1, nil, true, "", ConfigSourceLocal))

	// Add a proxy for it
	proxy := &structs.ConnectManagedProxy{
		TargetServiceID: svc1.ID,
		Command:         []string{"/bin/sleep", "3600"},
	}

	file := filepath.Join(a.Config.DataDir, proxyDir, stringHash("redis-proxy"))

	// Proxy is not persisted unless requested
	require.NoError(a.AddProxy(proxy, false, false, "", ConfigSourceLocal))
	_, err := os.Stat(file)
	require.Error(err, "proxy should not be persisted")

	// Proxy is  persisted if requested
	require.NoError(a.AddProxy(proxy, true, false, "", ConfigSourceLocal))
	_, err = os.Stat(file)
	require.NoError(err, "proxy should be persisted")

	content, err := ioutil.ReadFile(file)
	require.NoError(err)

	var gotProxy persistedProxy
	require.NoError(json.Unmarshal(content, &gotProxy))
	assert.Equal(proxy.Command, gotProxy.Proxy.Command)
	assert.Len(gotProxy.ProxyToken, 36) // sanity check for UUID

	// Updates service definition on disk
	proxy.Config = map[string]interface{}{
		"foo": "bar",
	}
	require.NoError(a.AddProxy(proxy, true, false, "", ConfigSourceLocal))

	content, err = ioutil.ReadFile(file)
	require.NoError(err)

	require.NoError(json.Unmarshal(content, &gotProxy))
	assert.Equal(gotProxy.Proxy.Command, proxy.Command)
	assert.Equal(gotProxy.Proxy.Config, proxy.Config)
	assert.Len(gotProxy.ProxyToken, 36) // sanity check for UUID

	a.Shutdown()

	// Should load it back during later start
	a2 := &TestAgent{Name: t.Name(), HCL: cfg, DataDir: dataDir}
	if err := a2.Start(); err != nil {
		t.Fatal(err)
	}
	defer a2.Shutdown()

	restored := a2.State.Proxy("redis-proxy")
	require.NotNil(restored)
	assert.Equal(gotProxy.ProxyToken, restored.ProxyToken)
	// Ensure the port that was auto picked at random is the same again
	assert.Equal(gotProxy.Proxy.ProxyService.Port, restored.Proxy.ProxyService.Port)
	assert.Equal(gotProxy.Proxy.Command, restored.Proxy.Command)
}

func TestAgent_PurgeProxy(t *testing.T) {
	t.Parallel()
	a := NewTestAgent(t, t.Name(), "")
	defer a.Shutdown()

	require := require.New(t)

	// Add a service to proxy (precondition for AddProxy)
	svc1 := &structs.NodeService{
		ID:      "redis",
		Service: "redis",
		Tags:    []string{"foo"},
		Port:    8000,
	}
	require.NoError(a.AddService(svc1, nil, true, "", ConfigSourceLocal))

	// Add a proxy for it
	proxy := &structs.ConnectManagedProxy{
		TargetServiceID: svc1.ID,
		Command:         []string{"/bin/sleep", "3600"},
	}
	proxyID := "redis-proxy"
	require.NoError(a.AddProxy(proxy, true, false, "", ConfigSourceLocal))

	file := filepath.Join(a.Config.DataDir, proxyDir, stringHash("redis-proxy"))

	// Not removed
	require.NoError(a.RemoveProxy(proxyID, false))
	_, err := os.Stat(file)
	require.NoError(err, "should not be removed")

	// Re-add the proxy
	require.NoError(a.AddProxy(proxy, true, false, "", ConfigSourceLocal))

	// Removed
	require.NoError(a.RemoveProxy(proxyID, true))
	_, err = os.Stat(file)
	require.Error(err, "should be removed")
}

func TestAgent_PurgeProxyOnDuplicate(t *testing.T) {
	t.Parallel()
	dataDir := testutil.TempDir(t, "agent") // we manage the data dir
	cfg := `
		data_dir = "` + dataDir + `"
		server = false
		bootstrap = false
	`
	a := &TestAgent{Name: t.Name(), HCL: cfg, DataDir: dataDir}
	if err := a.Start(); err != nil {
		t.Fatal(err)
	}
	defer a.Shutdown()
	defer os.RemoveAll(dataDir)

	require := require.New(t)

	// Add a service to proxy (precondition for AddProxy)
	svc1 := &structs.NodeService{
		ID:      "redis",
		Service: "redis",
		Tags:    []string{"foo"},
		Port:    8000,
	}
	require.NoError(a.AddService(svc1, nil, true, "", ConfigSourceLocal))

	// Add a proxy for it
	proxy := &structs.ConnectManagedProxy{
		TargetServiceID: svc1.ID,
		Command:         []string{"/bin/sleep", "3600"},
	}
	proxyID := "redis-proxy"
	require.NoError(a.AddProxy(proxy, true, false, "", ConfigSourceLocal))

	a.Shutdown()

	// Try bringing the agent back up with the service already
	// existing in the config
	a2 := &TestAgent{Name: t.Name() + "-a2", HCL: cfg + `
		service = {
			id = "redis"
			name = "redis"
			tags = ["bar"]
			port = 9000
			connect {
				proxy {
					command = ["/bin/sleep", "3600"]
				}
			}
		}
	`, DataDir: dataDir}
	if err := a2.Start(); err != nil {
		t.Fatal(err)
	}
	defer a2.Shutdown()

	file := filepath.Join(a.Config.DataDir, proxyDir, stringHash(proxyID))
	_, err := os.Stat(file)
	require.NoError(err, "Config File based proxies should be persisted too")

	result := a2.State.Proxy(proxyID)
	require.NotNil(result)
	require.Equal(proxy.Command, result.Proxy.Command)
}

=======
>>>>>>> be50400c
func TestAgent_PersistCheck(t *testing.T) {
	t.Parallel()
	dataDir := testutil.TempDir(t, "agent") // we manage the data dir
	cfg := `
		data_dir = "` + dataDir + `"
		server = false
		bootstrap = false
		enable_script_checks = true
	`
	a := &TestAgent{Name: t.Name(), HCL: cfg, DataDir: dataDir}
	if err := a.Start(); err != nil {
		t.Fatal(err)
	}
	defer os.RemoveAll(dataDir)
	defer a.Shutdown()

	check := &structs.HealthCheck{
		Node:    a.config.NodeName,
		CheckID: "mem",
		Name:    "memory check",
		Status:  api.HealthPassing,
	}
	chkType := &structs.CheckType{
		ScriptArgs: []string{"/bin/true"},
		Interval:   10 * time.Second,
	}

	file := filepath.Join(a.Config.DataDir, checksDir, checkIDHash(check.CheckID))

	// Not persisted if not requested
	if err := a.AddCheck(check, chkType, false, "", ConfigSourceLocal); err != nil {
		t.Fatalf("err: %v", err)
	}
	if _, err := os.Stat(file); err == nil {
		t.Fatalf("should not persist")
	}

	// Should persist if requested
	if err := a.AddCheck(check, chkType, true, "mytoken", ConfigSourceLocal); err != nil {
		t.Fatalf("err: %v", err)
	}
	if _, err := os.Stat(file); err != nil {
		t.Fatalf("err: %s", err)
	}
	expected, err := json.Marshal(persistedCheck{
		Check:   check,
		ChkType: chkType,
		Token:   "mytoken",
	})
	if err != nil {
		t.Fatalf("err: %s", err)
	}
	content, err := ioutil.ReadFile(file)
	if err != nil {
		t.Fatalf("err: %s", err)
	}
	if !bytes.Equal(expected, content) {
		t.Fatalf("bad: %s != %s", string(content), expected)
	}

	// Updates the check definition on disk
	check.Name = "mem1"
	if err := a.AddCheck(check, chkType, true, "mytoken", ConfigSourceLocal); err != nil {
		t.Fatalf("err: %v", err)
	}
	expected, err = json.Marshal(persistedCheck{
		Check:   check,
		ChkType: chkType,
		Token:   "mytoken",
	})
	if err != nil {
		t.Fatalf("err: %s", err)
	}
	content, err = ioutil.ReadFile(file)
	if err != nil {
		t.Fatalf("err: %s", err)
	}
	if !bytes.Equal(expected, content) {
		t.Fatalf("bad: %s", string(content))
	}
	a.Shutdown()

	// Should load it back during later start
	a2 := &TestAgent{Name: t.Name() + "-a2", HCL: cfg, DataDir: dataDir}
	if err := a2.Start(); err != nil {
		t.Fatal(err)
	}
	defer a2.Shutdown()

	result := a2.State.Check(check.CheckID)
	if result == nil {
		t.Fatalf("bad: %#v", a2.State.Checks())
	}
	if result.Status != api.HealthCritical {
		t.Fatalf("bad: %#v", result)
	}
	if result.Name != "mem1" {
		t.Fatalf("bad: %#v", result)
	}

	// Should have restored the monitor
	if _, ok := a2.checkMonitors[check.CheckID]; !ok {
		t.Fatalf("bad: %#v", a2.checkMonitors)
	}
	if a2.State.CheckState(check.CheckID).Token != "mytoken" {
		t.Fatalf("bad: %s", a2.State.CheckState(check.CheckID).Token)
	}
}

func TestAgent_PurgeCheck(t *testing.T) {
	t.Parallel()
	a := NewTestAgent(t, t.Name(), "")
	defer a.Shutdown()

	check := &structs.HealthCheck{
		Node:    a.Config.NodeName,
		CheckID: "mem",
		Name:    "memory check",
		Status:  api.HealthPassing,
	}

	file := filepath.Join(a.Config.DataDir, checksDir, checkIDHash(check.CheckID))
	if err := a.AddCheck(check, nil, true, "", ConfigSourceLocal); err != nil {
		t.Fatalf("err: %v", err)
	}

	// Not removed
	if err := a.RemoveCheck(check.CheckID, false); err != nil {
		t.Fatalf("err: %s", err)
	}
	if _, err := os.Stat(file); err != nil {
		t.Fatalf("err: %s", err)
	}

	// Removed
	if err := a.RemoveCheck(check.CheckID, true); err != nil {
		t.Fatalf("err: %s", err)
	}
	if _, err := os.Stat(file); !os.IsNotExist(err) {
		t.Fatalf("bad: %#v", err)
	}
}

func TestAgent_PurgeCheckOnDuplicate(t *testing.T) {
	t.Parallel()
	nodeID := NodeID()
	dataDir := testutil.TempDir(t, "agent")
	a := NewTestAgent(t, t.Name(), `
	    node_id = "`+nodeID+`"
	    node_name = "Node `+nodeID+`"
		data_dir = "`+dataDir+`"
		server = false
		bootstrap = false
		enable_script_checks = true
	`)
	defer os.RemoveAll(dataDir)
	defer a.Shutdown()

	check1 := &structs.HealthCheck{
		Node:    a.Config.NodeName,
		CheckID: "mem",
		Name:    "memory check",
		Status:  api.HealthPassing,
	}

	// First persist the check
	if err := a.AddCheck(check1, nil, true, "", ConfigSourceLocal); err != nil {
		t.Fatalf("err: %v", err)
	}
	a.Shutdown()

	// Start again with the check registered in config
	a2 := NewTestAgent(t, t.Name()+"-a2", `
	    node_id = "`+nodeID+`"
	    node_name = "Node `+nodeID+`"
		data_dir = "`+dataDir+`"
		server = false
		bootstrap = false
		enable_script_checks = true
		check = {
			id = "mem"
			name = "memory check"
			notes = "my cool notes"
			args = ["/bin/check-redis.py"]
			interval = "30s"
		}
	`)
	defer a2.Shutdown()

	file := filepath.Join(dataDir, checksDir, checkIDHash(check1.CheckID))
	if _, err := os.Stat(file); err == nil {
		t.Fatalf("should have removed persisted check")
	}
	result := a2.State.Check("mem")
	if result == nil {
		t.Fatalf("missing check registration")
	}
	expected := &structs.HealthCheck{
		Node:    a2.Config.NodeName,
		CheckID: "mem",
		Name:    "memory check",
		Status:  api.HealthCritical,
		Notes:   "my cool notes",
	}
	if got, want := result, expected; !verify.Values(t, "", got, want) {
		t.FailNow()
	}
}

func TestAgent_loadChecks_token(t *testing.T) {
	t.Parallel()
	a := NewTestAgent(t, t.Name(), `
		check = {
			id = "rabbitmq"
			name = "rabbitmq"
			token = "abc123"
			ttl = "10s"
		}
	`)
	defer a.Shutdown()

	checks := a.State.Checks()
	if _, ok := checks["rabbitmq"]; !ok {
		t.Fatalf("missing check")
	}
	if token := a.State.CheckToken("rabbitmq"); token != "abc123" {
		t.Fatalf("bad: %s", token)
	}
}

func TestAgent_unloadChecks(t *testing.T) {
	t.Parallel()
	a := NewTestAgent(t, t.Name(), "")
	defer a.Shutdown()

	// First register a service
	svc := &structs.NodeService{
		ID:      "redis",
		Service: "redis",
		Tags:    []string{"foo"},
		Port:    8000,
	}
	if err := a.AddService(svc, nil, false, "", ConfigSourceLocal); err != nil {
		t.Fatalf("err: %v", err)
	}

	// Register a check
	check1 := &structs.HealthCheck{
		Node:        a.Config.NodeName,
		CheckID:     "service:redis",
		Name:        "redischeck",
		Status:      api.HealthPassing,
		ServiceID:   "redis",
		ServiceName: "redis",
	}
	if err := a.AddCheck(check1, nil, false, "", ConfigSourceLocal); err != nil {
		t.Fatalf("err: %s", err)
	}
	found := false
	for check := range a.State.Checks() {
		if check == check1.CheckID {
			found = true
			break
		}
	}
	if !found {
		t.Fatalf("check should have been registered")
	}

	// Unload all of the checks
	if err := a.unloadChecks(); err != nil {
		t.Fatalf("err: %s", err)
	}

	// Make sure it was unloaded
	for check := range a.State.Checks() {
		if check == check1.CheckID {
			t.Fatalf("should have unloaded checks")
		}
	}
}

func TestAgent_loadServices_token(t *testing.T) {
	t.Parallel()
	a := NewTestAgent(t, t.Name(), `
		service = {
			id = "rabbitmq"
			name = "rabbitmq"
			port = 5672
			token = "abc123"
		}
	`)
	defer a.Shutdown()

	services := a.State.Services()
	if _, ok := services["rabbitmq"]; !ok {
		t.Fatalf("missing service")
	}
	if token := a.State.ServiceToken("rabbitmq"); token != "abc123" {
		t.Fatalf("bad: %s", token)
	}
}

func TestAgent_loadServices_sidecar(t *testing.T) {
	t.Parallel()
	a := NewTestAgent(t, t.Name(), `
		service = {
			id = "rabbitmq"
			name = "rabbitmq"
			port = 5672
			token = "abc123"
			connect = {
				sidecar_service {}
			}
		}
	`)
	defer a.Shutdown()

	services := a.State.Services()
	if _, ok := services["rabbitmq"]; !ok {
		t.Fatalf("missing service")
	}
	if token := a.State.ServiceToken("rabbitmq"); token != "abc123" {
		t.Fatalf("bad: %s", token)
	}
	if _, ok := services["rabbitmq-sidecar-proxy"]; !ok {
		t.Fatalf("missing service")
	}
	if token := a.State.ServiceToken("rabbitmq-sidecar-proxy"); token != "abc123" {
		t.Fatalf("bad: %s", token)
	}

	// Sanity check rabbitmq service should NOT have sidecar info in state since
	// it's done it's job and should be a registration syntax sugar only.
	assert.Nil(t, services["rabbitmq"].Connect.SidecarService)
}

func TestAgent_loadServices_sidecarSeparateToken(t *testing.T) {
	t.Parallel()
	a := NewTestAgent(t, t.Name(), `
		service = {
			id = "rabbitmq"
			name = "rabbitmq"
			port = 5672
			token = "abc123"
			connect = {
				sidecar_service {
					token = "789xyz"
				}
			}
		}
	`)
	defer a.Shutdown()

	services := a.State.Services()
	if _, ok := services["rabbitmq"]; !ok {
		t.Fatalf("missing service")
	}
	if token := a.State.ServiceToken("rabbitmq"); token != "abc123" {
		t.Fatalf("bad: %s", token)
	}
	if _, ok := services["rabbitmq-sidecar-proxy"]; !ok {
		t.Fatalf("missing service")
	}
	if token := a.State.ServiceToken("rabbitmq-sidecar-proxy"); token != "789xyz" {
		t.Fatalf("bad: %s", token)
	}
}

func TestAgent_loadServices_sidecarInheritMeta(t *testing.T) {
	t.Parallel()

	a := NewTestAgent(t, t.Name(), `
		service = {
			id = "rabbitmq"
			name = "rabbitmq"
			port = 5672
			tags = ["a", "b"],
			meta = {
				environment = "prod"
			}
			connect = {
				sidecar_service {

				}
			}
		}
	`)
	defer a.Shutdown()

	services := a.State.Services()

	svc, ok := services["rabbitmq"]
	require.True(t, ok, "missing service")
	require.Len(t, svc.Tags, 2)
	require.Len(t, svc.Meta, 1)

	sidecar, ok := services["rabbitmq-sidecar-proxy"]
	require.True(t, ok, "missing sidecar service")
	require.ElementsMatch(t, svc.Tags, sidecar.Tags)
	require.Len(t, sidecar.Meta, 1)
	meta, ok := sidecar.Meta["environment"]
	require.True(t, ok, "missing sidecar service meta")
	require.Equal(t, "prod", meta)
}

func TestAgent_loadServices_sidecarOverrideMeta(t *testing.T) {
	t.Parallel()

	a := NewTestAgent(t, t.Name(), `
		service = {
			id = "rabbitmq"
			name = "rabbitmq"
			port = 5672
			tags = ["a", "b"],
			meta = {
				environment = "prod"
			}
			connect = {
				sidecar_service {
					tags = ["foo"],
					meta = {
						environment = "qa"
					}
				}
			}
		}
	`)
	defer a.Shutdown()

	services := a.State.Services()

	svc, ok := services["rabbitmq"]
	require.True(t, ok, "missing service")
	require.Len(t, svc.Tags, 2)
	require.Len(t, svc.Meta, 1)

	sidecar, ok := services["rabbitmq-sidecar-proxy"]
	require.True(t, ok, "missing sidecar service")
	require.Len(t, sidecar.Tags, 1)
	require.Equal(t, "foo", sidecar.Tags[0])
	require.Len(t, sidecar.Meta, 1)
	meta, ok := sidecar.Meta["environment"]
	require.True(t, ok, "missing sidecar service meta")
	require.Equal(t, "qa", meta)
}

func TestAgent_unloadServices(t *testing.T) {
	t.Parallel()
	a := NewTestAgent(t, t.Name(), "")
	defer a.Shutdown()

	svc := &structs.NodeService{
		ID:      "redis",
		Service: "redis",
		Tags:    []string{"foo"},
		Port:    8000,
	}

	// Register the service
	if err := a.AddService(svc, nil, false, "", ConfigSourceLocal); err != nil {
		t.Fatalf("err: %v", err)
	}
	found := false
	for id := range a.State.Services() {
		if id == svc.ID {
			found = true
			break
		}
	}
	if !found {
		t.Fatalf("should have registered service")
	}

	// Unload all services
	if err := a.unloadServices(); err != nil {
		t.Fatalf("err: %s", err)
	}
	if len(a.State.Services()) != 0 {
		t.Fatalf("should have unloaded services")
	}
}

func TestAgent_Service_MaintenanceMode(t *testing.T) {
	t.Parallel()
	a := NewTestAgent(t, t.Name(), "")
	defer a.Shutdown()

	svc := &structs.NodeService{
		ID:      "redis",
		Service: "redis",
		Tags:    []string{"foo"},
		Port:    8000,
	}

	// Register the service
	if err := a.AddService(svc, nil, false, "", ConfigSourceLocal); err != nil {
		t.Fatalf("err: %v", err)
	}

	// Enter maintenance mode for the service
	if err := a.EnableServiceMaintenance("redis", "broken", "mytoken"); err != nil {
		t.Fatalf("err: %s", err)
	}

	// Make sure the critical health check was added
	checkID := serviceMaintCheckID("redis")
	check, ok := a.State.Checks()[checkID]
	if !ok {
		t.Fatalf("should have registered critical maintenance check")
	}

	// Check that the token was used to register the check
	if token := a.State.CheckToken(checkID); token != "mytoken" {
		t.Fatalf("expected 'mytoken', got: '%s'", token)
	}

	// Ensure the reason was set in notes
	if check.Notes != "broken" {
		t.Fatalf("bad: %#v", check)
	}

	// Leave maintenance mode
	if err := a.DisableServiceMaintenance("redis"); err != nil {
		t.Fatalf("err: %s", err)
	}

	// Ensure the check was deregistered
	if _, ok := a.State.Checks()[checkID]; ok {
		t.Fatalf("should have deregistered maintenance check")
	}

	// Enter service maintenance mode without providing a reason
	if err := a.EnableServiceMaintenance("redis", "", ""); err != nil {
		t.Fatalf("err: %s", err)
	}

	// Ensure the check was registered with the default notes
	check, ok = a.State.Checks()[checkID]
	if !ok {
		t.Fatalf("should have registered critical check")
	}
	if check.Notes != defaultServiceMaintReason {
		t.Fatalf("bad: %#v", check)
	}
}

func TestAgent_Service_Reap(t *testing.T) {
	// t.Parallel() // timing test. no parallel
	a := NewTestAgent(t, t.Name(), `
		check_reap_interval = "50ms"
		check_deregister_interval_min = "0s"
	`)
	defer a.Shutdown()
	testrpc.WaitForTestAgent(t, a.RPC, "dc1")

	svc := &structs.NodeService{
		ID:      "redis",
		Service: "redis",
		Tags:    []string{"foo"},
		Port:    8000,
	}
	chkTypes := []*structs.CheckType{
		&structs.CheckType{
			Status:                         api.HealthPassing,
			TTL:                            25 * time.Millisecond,
			DeregisterCriticalServiceAfter: 200 * time.Millisecond,
		},
	}

	// Register the service.
	if err := a.AddService(svc, chkTypes, false, "", ConfigSourceLocal); err != nil {
		t.Fatalf("err: %v", err)
	}

	// Make sure it's there and there's no critical check yet.
	if _, ok := a.State.Services()["redis"]; !ok {
		t.Fatalf("should have redis service")
	}
	if checks := a.State.CriticalCheckStates(); len(checks) > 0 {
		t.Fatalf("should not have critical checks")
	}

	// Wait for the check TTL to fail but before the check is reaped.
	time.Sleep(100 * time.Millisecond)
	if _, ok := a.State.Services()["redis"]; !ok {
		t.Fatalf("should have redis service")
	}
	if checks := a.State.CriticalCheckStates(); len(checks) != 1 {
		t.Fatalf("should have a critical check")
	}

	// Pass the TTL.
	if err := a.updateTTLCheck("service:redis", api.HealthPassing, "foo"); err != nil {
		t.Fatalf("err: %v", err)
	}
	if _, ok := a.State.Services()["redis"]; !ok {
		t.Fatalf("should have redis service")
	}
	if checks := a.State.CriticalCheckStates(); len(checks) > 0 {
		t.Fatalf("should not have critical checks")
	}

	// Wait for the check TTL to fail again.
	time.Sleep(100 * time.Millisecond)
	if _, ok := a.State.Services()["redis"]; !ok {
		t.Fatalf("should have redis service")
	}
	if checks := a.State.CriticalCheckStates(); len(checks) != 1 {
		t.Fatalf("should have a critical check")
	}

	// Wait for the reap.
	time.Sleep(400 * time.Millisecond)
	if _, ok := a.State.Services()["redis"]; ok {
		t.Fatalf("redis service should have been reaped")
	}
	if checks := a.State.CriticalCheckStates(); len(checks) > 0 {
		t.Fatalf("should not have critical checks")
	}
}

func TestAgent_Service_NoReap(t *testing.T) {
	// t.Parallel() // timing test. no parallel
	a := NewTestAgent(t, t.Name(), `
		check_reap_interval = "50ms"
		check_deregister_interval_min = "0s"
	`)
	defer a.Shutdown()

	svc := &structs.NodeService{
		ID:      "redis",
		Service: "redis",
		Tags:    []string{"foo"},
		Port:    8000,
	}
	chkTypes := []*structs.CheckType{
		&structs.CheckType{
			Status: api.HealthPassing,
			TTL:    25 * time.Millisecond,
		},
	}

	// Register the service.
	if err := a.AddService(svc, chkTypes, false, "", ConfigSourceLocal); err != nil {
		t.Fatalf("err: %v", err)
	}

	// Make sure it's there and there's no critical check yet.
	if _, ok := a.State.Services()["redis"]; !ok {
		t.Fatalf("should have redis service")
	}
	if checks := a.State.CriticalCheckStates(); len(checks) > 0 {
		t.Fatalf("should not have critical checks")
	}

	// Wait for the check TTL to fail.
	time.Sleep(200 * time.Millisecond)
	if _, ok := a.State.Services()["redis"]; !ok {
		t.Fatalf("should have redis service")
	}
	if checks := a.State.CriticalCheckStates(); len(checks) != 1 {
		t.Fatalf("should have a critical check")
	}

	// Wait a while and make sure it doesn't reap.
	time.Sleep(200 * time.Millisecond)
	if _, ok := a.State.Services()["redis"]; !ok {
		t.Fatalf("should have redis service")
	}
	if checks := a.State.CriticalCheckStates(); len(checks) != 1 {
		t.Fatalf("should have a critical check")
	}
}

func TestAgent_AddService_restoresSnapshot(t *testing.T) {
	t.Parallel()
	a := NewTestAgent(t, t.Name(), "")
	defer a.Shutdown()

	// First register a service
	svc := &structs.NodeService{
		ID:      "redis",
		Service: "redis",
		Tags:    []string{"foo"},
		Port:    8000,
	}
	if err := a.AddService(svc, nil, false, "", ConfigSourceLocal); err != nil {
		t.Fatalf("err: %v", err)
	}

	// Register a check
	check1 := &structs.HealthCheck{
		Node:        a.Config.NodeName,
		CheckID:     "service:redis",
		Name:        "redischeck",
		Status:      api.HealthPassing,
		ServiceID:   "redis",
		ServiceName: "redis",
	}
	if err := a.AddCheck(check1, nil, false, "", ConfigSourceLocal); err != nil {
		t.Fatalf("err: %s", err)
	}

	// Re-registering the service preserves the state of the check
	chkTypes := []*structs.CheckType{&structs.CheckType{TTL: 30 * time.Second}}
	if err := a.AddService(svc, chkTypes, false, "", ConfigSourceLocal); err != nil {
		t.Fatalf("err: %s", err)
	}
	check, ok := a.State.Checks()["service:redis"]
	if !ok {
		t.Fatalf("missing check")
	}
	if check.Status != api.HealthPassing {
		t.Fatalf("bad: %s", check.Status)
	}
}

func TestAgent_AddCheck_restoresSnapshot(t *testing.T) {
	t.Parallel()
	a := NewTestAgent(t, t.Name(), "")
	defer a.Shutdown()

	// First register a service
	svc := &structs.NodeService{
		ID:      "redis",
		Service: "redis",
		Tags:    []string{"foo"},
		Port:    8000,
	}
	if err := a.AddService(svc, nil, false, "", ConfigSourceLocal); err != nil {
		t.Fatalf("err: %v", err)
	}

	// Register a check
	check1 := &structs.HealthCheck{
		Node:        a.Config.NodeName,
		CheckID:     "service:redis",
		Name:        "redischeck",
		Status:      api.HealthPassing,
		ServiceID:   "redis",
		ServiceName: "redis",
	}
	if err := a.AddCheck(check1, nil, false, "", ConfigSourceLocal); err != nil {
		t.Fatalf("err: %s", err)
	}

	// Re-registering the check preserves its state
	check1.Status = ""
	if err := a.AddCheck(check1, &structs.CheckType{TTL: 30 * time.Second}, false, "", ConfigSourceLocal); err != nil {
		t.Fatalf("err: %s", err)
	}
	check, ok := a.State.Checks()["service:redis"]
	if !ok {
		t.Fatalf("missing check")
	}
	if check.Status != api.HealthPassing {
		t.Fatalf("bad: %s", check.Status)
	}
}

func TestAgent_NodeMaintenanceMode(t *testing.T) {
	t.Parallel()
	a := NewTestAgent(t, t.Name(), "")
	defer a.Shutdown()

	// Enter maintenance mode for the node
	a.EnableNodeMaintenance("broken", "mytoken")

	// Make sure the critical health check was added
	check, ok := a.State.Checks()[structs.NodeMaint]
	if !ok {
		t.Fatalf("should have registered critical node check")
	}

	// Check that the token was used to register the check
	if token := a.State.CheckToken(structs.NodeMaint); token != "mytoken" {
		t.Fatalf("expected 'mytoken', got: '%s'", token)
	}

	// Ensure the reason was set in notes
	if check.Notes != "broken" {
		t.Fatalf("bad: %#v", check)
	}

	// Leave maintenance mode
	a.DisableNodeMaintenance()

	// Ensure the check was deregistered
	if _, ok := a.State.Checks()[structs.NodeMaint]; ok {
		t.Fatalf("should have deregistered critical node check")
	}

	// Enter maintenance mode without passing a reason
	a.EnableNodeMaintenance("", "")

	// Make sure the check was registered with the default note
	check, ok = a.State.Checks()[structs.NodeMaint]
	if !ok {
		t.Fatalf("should have registered critical node check")
	}
	if check.Notes != defaultNodeMaintReason {
		t.Fatalf("bad: %#v", check)
	}
}

func TestAgent_checkStateSnapshot(t *testing.T) {
	t.Parallel()
	a := NewTestAgent(t, t.Name(), "")
	defer a.Shutdown()

	// First register a service
	svc := &structs.NodeService{
		ID:      "redis",
		Service: "redis",
		Tags:    []string{"foo"},
		Port:    8000,
	}
	if err := a.AddService(svc, nil, false, "", ConfigSourceLocal); err != nil {
		t.Fatalf("err: %v", err)
	}

	// Register a check
	check1 := &structs.HealthCheck{
		Node:        a.Config.NodeName,
		CheckID:     "service:redis",
		Name:        "redischeck",
		Status:      api.HealthPassing,
		ServiceID:   "redis",
		ServiceName: "redis",
	}
	if err := a.AddCheck(check1, nil, true, "", ConfigSourceLocal); err != nil {
		t.Fatalf("err: %s", err)
	}

	// Snapshot the state
	snap := a.snapshotCheckState()

	// Unload all of the checks
	if err := a.unloadChecks(); err != nil {
		t.Fatalf("err: %s", err)
	}

	// Reload the checks and restore the snapshot.
	if err := a.loadChecks(a.Config, snap); err != nil {
		t.Fatalf("err: %s", err)
	}

	// Search for the check
	out, ok := a.State.Checks()[check1.CheckID]
	if !ok {
		t.Fatalf("check should have been registered")
	}

	// Make sure state was restored
	if out.Status != api.HealthPassing {
		t.Fatalf("should have restored check state")
	}
}

func TestAgent_loadChecks_checkFails(t *testing.T) {
	t.Parallel()
	a := NewTestAgent(t, t.Name(), "")
	defer a.Shutdown()

	// Persist a health check with an invalid service ID
	check := &structs.HealthCheck{
		Node:      a.Config.NodeName,
		CheckID:   "service:redis",
		Name:      "redischeck",
		Status:    api.HealthPassing,
		ServiceID: "nope",
	}
	if err := a.persistCheck(check, nil); err != nil {
		t.Fatalf("err: %s", err)
	}

	// Check to make sure the check was persisted
	checkHash := checkIDHash(check.CheckID)
	checkPath := filepath.Join(a.Config.DataDir, checksDir, checkHash)
	if _, err := os.Stat(checkPath); err != nil {
		t.Fatalf("err: %s", err)
	}

	// Try loading the checks from the persisted files
	if err := a.loadChecks(a.Config, nil); err != nil {
		t.Fatalf("err: %s", err)
	}

	// Ensure the erroneous check was purged
	if _, err := os.Stat(checkPath); err == nil {
		t.Fatalf("should have purged check")
	}
}

func TestAgent_persistCheckState(t *testing.T) {
	t.Parallel()
	a := NewTestAgent(t, t.Name(), "")
	defer a.Shutdown()

	// Create the TTL check to persist
	check := &checks.CheckTTL{
		CheckID: "check1",
		TTL:     10 * time.Minute,
	}

	// Persist some check state for the check
	err := a.persistCheckState(check, api.HealthCritical, "nope")
	if err != nil {
		t.Fatalf("err: %s", err)
	}

	// Check the persisted file exists and has the content
	file := filepath.Join(a.Config.DataDir, checkStateDir, stringHash("check1"))
	buf, err := ioutil.ReadFile(file)
	if err != nil {
		t.Fatalf("err: %s", err)
	}

	// Decode the state
	var p persistedCheckState
	if err := json.Unmarshal(buf, &p); err != nil {
		t.Fatalf("err: %s", err)
	}

	// Check the fields
	if p.CheckID != "check1" {
		t.Fatalf("bad: %#v", p)
	}
	if p.Output != "nope" {
		t.Fatalf("bad: %#v", p)
	}
	if p.Status != api.HealthCritical {
		t.Fatalf("bad: %#v", p)
	}

	// Check the expiration time was set
	if p.Expires < time.Now().Unix() {
		t.Fatalf("bad: %#v", p)
	}
}

func TestAgent_loadCheckState(t *testing.T) {
	t.Parallel()
	a := NewTestAgent(t, t.Name(), "")
	defer a.Shutdown()

	// Create a check whose state will expire immediately
	check := &checks.CheckTTL{
		CheckID: "check1",
		TTL:     0,
	}

	// Persist the check state
	err := a.persistCheckState(check, api.HealthPassing, "yup")
	if err != nil {
		t.Fatalf("err: %s", err)
	}

	// Try to load the state
	health := &structs.HealthCheck{
		CheckID: "check1",
		Status:  api.HealthCritical,
	}
	if err := a.loadCheckState(health); err != nil {
		t.Fatalf("err: %s", err)
	}

	// Should not have restored the status due to expiration
	if health.Status != api.HealthCritical {
		t.Fatalf("bad: %#v", health)
	}
	if health.Output != "" {
		t.Fatalf("bad: %#v", health)
	}

	// Should have purged the state
	file := filepath.Join(a.Config.DataDir, checksDir, stringHash("check1"))
	if _, err := os.Stat(file); !os.IsNotExist(err) {
		t.Fatalf("should have purged state")
	}

	// Set a TTL which will not expire before we check it
	check.TTL = time.Minute
	err = a.persistCheckState(check, api.HealthPassing, "yup")
	if err != nil {
		t.Fatalf("err: %s", err)
	}

	// Try to load
	if err := a.loadCheckState(health); err != nil {
		t.Fatalf("err: %s", err)
	}

	// Should have restored
	if health.Status != api.HealthPassing {
		t.Fatalf("bad: %#v", health)
	}
	if health.Output != "yup" {
		t.Fatalf("bad: %#v", health)
	}
}

func TestAgent_purgeCheckState(t *testing.T) {
	t.Parallel()
	a := NewTestAgent(t, t.Name(), "")
	defer a.Shutdown()

	// No error if the state does not exist
	if err := a.purgeCheckState("check1"); err != nil {
		t.Fatalf("err: %s", err)
	}

	// Persist some state to the data dir
	check := &checks.CheckTTL{
		CheckID: "check1",
		TTL:     time.Minute,
	}
	err := a.persistCheckState(check, api.HealthPassing, "yup")
	if err != nil {
		t.Fatalf("err: %s", err)
	}

	// Purge the check state
	if err := a.purgeCheckState("check1"); err != nil {
		t.Fatalf("err: %s", err)
	}

	// Removed the file
	file := filepath.Join(a.Config.DataDir, checkStateDir, stringHash("check1"))
	if _, err := os.Stat(file); !os.IsNotExist(err) {
		t.Fatalf("should have removed file")
	}
}

func TestAgent_GetCoordinate(t *testing.T) {
	t.Parallel()
	check := func(server bool) {
		a := NewTestAgent(t, t.Name(), `
			server = true
		`)
		defer a.Shutdown()

		// This doesn't verify the returned coordinate, but it makes
		// sure that the agent chooses the correct Serf instance,
		// depending on how it's configured as a client or a server.
		// If it chooses the wrong one, this will crash.
		if _, err := a.GetLANCoordinate(); err != nil {
			t.Fatalf("err: %s", err)
		}
	}

	check(true)
	check(false)
}

func TestAgent_reloadWatches(t *testing.T) {
	t.Parallel()
	a := NewTestAgent(t, t.Name(), "")
	defer a.Shutdown()

	// Normal watch with http addr set, should succeed
	newConf := *a.config
	newConf.Watches = []map[string]interface{}{
		{
			"type": "key",
			"key":  "asdf",
			"args": []interface{}{"ls"},
		},
	}
	if err := a.reloadWatches(&newConf); err != nil {
		t.Fatalf("bad: %s", err)
	}

	// Should fail to reload with connect watches
	newConf.Watches = []map[string]interface{}{
		{
			"type": "connect_roots",
			"key":  "asdf",
			"args": []interface{}{"ls"},
		},
	}
	if err := a.reloadWatches(&newConf); err == nil || !strings.Contains(err.Error(), "not allowed in agent config") {
		t.Fatalf("bad: %s", err)
	}

	// Should still succeed with only HTTPS addresses
	newConf.HTTPSAddrs = newConf.HTTPAddrs
	newConf.HTTPAddrs = make([]net.Addr, 0)
	newConf.Watches = []map[string]interface{}{
		{
			"type": "key",
			"key":  "asdf",
			"args": []interface{}{"ls"},
		},
	}
	if err := a.reloadWatches(&newConf); err != nil {
		t.Fatalf("bad: %s", err)
	}

	// Should fail to reload with no http or https addrs
	newConf.HTTPSAddrs = make([]net.Addr, 0)
	newConf.Watches = []map[string]interface{}{
		{
			"type": "key",
			"key":  "asdf",
			"args": []interface{}{"ls"},
		},
	}
	if err := a.reloadWatches(&newConf); err == nil || !strings.Contains(err.Error(), "watch plans require an HTTP or HTTPS endpoint") {
		t.Fatalf("bad: %s", err)
	}
}

func TestAgent_reloadWatchesHTTPS(t *testing.T) {
	t.Parallel()
	a := TestAgent{Name: t.Name(), UseTLS: true}
	if err := a.Start(); err != nil {
		t.Fatal(err)
	}
	defer a.Shutdown()

	// Normal watch with http addr set, should succeed
	newConf := *a.config
	newConf.Watches = []map[string]interface{}{
		{
			"type": "key",
			"key":  "asdf",
			"args": []interface{}{"ls"},
		},
	}
	if err := a.reloadWatches(&newConf); err != nil {
		t.Fatalf("bad: %s", err)
	}
}

func TestAgent_loadTokens(t *testing.T) {
	t.Parallel()
	a := NewTestAgent(t, t.Name(), `
		acl = {
			enabled = true
			tokens = {
				agent = "alfa"
				agent_master = "bravo",
				default = "charlie"
				replication = "delta"
			}
		}

	`)
	defer a.Shutdown()
	require := require.New(t)

	tokensFullPath := filepath.Join(a.config.DataDir, tokensPath)

	t.Run("original-configuration", func(t *testing.T) {
		require.Equal("alfa", a.tokens.AgentToken())
		require.Equal("bravo", a.tokens.AgentMasterToken())
		require.Equal("charlie", a.tokens.UserToken())
		require.Equal("delta", a.tokens.ReplicationToken())
	})

	t.Run("updated-configuration", func(t *testing.T) {
		cfg := &config.RuntimeConfig{
			ACLToken:            "echo",
			ACLAgentToken:       "foxtrot",
			ACLAgentMasterToken: "golf",
			ACLReplicationToken: "hotel",
		}
		// ensures no error for missing persisted tokens file
		require.NoError(a.loadTokens(cfg))
		require.Equal("echo", a.tokens.UserToken())
		require.Equal("foxtrot", a.tokens.AgentToken())
		require.Equal("golf", a.tokens.AgentMasterToken())
		require.Equal("hotel", a.tokens.ReplicationToken())
	})

	t.Run("persisted-tokens", func(t *testing.T) {
		cfg := &config.RuntimeConfig{
			ACLToken:            "echo",
			ACLAgentToken:       "foxtrot",
			ACLAgentMasterToken: "golf",
			ACLReplicationToken: "hotel",
		}

		tokens := `{
			"agent" : "india",
			"agent_master" : "juliett",
			"default": "kilo",
			"replication" : "lima"
		}`

		require.NoError(ioutil.WriteFile(tokensFullPath, []byte(tokens), 0600))
		require.NoError(a.loadTokens(cfg))

		// no updates since token persistence is not enabled
		require.Equal("echo", a.tokens.UserToken())
		require.Equal("foxtrot", a.tokens.AgentToken())
		require.Equal("golf", a.tokens.AgentMasterToken())
		require.Equal("hotel", a.tokens.ReplicationToken())

		a.config.ACLEnableTokenPersistence = true
		require.NoError(a.loadTokens(cfg))

		require.Equal("india", a.tokens.AgentToken())
		require.Equal("juliett", a.tokens.AgentMasterToken())
		require.Equal("kilo", a.tokens.UserToken())
		require.Equal("lima", a.tokens.ReplicationToken())
	})

	t.Run("persisted-tokens-override", func(t *testing.T) {
		tokens := `{
			"agent" : "mike",
			"agent_master" : "november",
			"default": "oscar",
			"replication" : "papa"
		}`

		cfg := &config.RuntimeConfig{
			ACLToken:            "quebec",
			ACLAgentToken:       "romeo",
			ACLAgentMasterToken: "sierra",
			ACLReplicationToken: "tango",
		}

		require.NoError(ioutil.WriteFile(tokensFullPath, []byte(tokens), 0600))
		require.NoError(a.loadTokens(cfg))

		require.Equal("mike", a.tokens.AgentToken())
		require.Equal("november", a.tokens.AgentMasterToken())
		require.Equal("oscar", a.tokens.UserToken())
		require.Equal("papa", a.tokens.ReplicationToken())
	})

	t.Run("partial-persisted", func(t *testing.T) {
		tokens := `{
			"agent" : "uniform",
			"agent_master" : "victor"
		}`

		cfg := &config.RuntimeConfig{
			ACLToken:            "whiskey",
			ACLAgentToken:       "xray",
			ACLAgentMasterToken: "yankee",
			ACLReplicationToken: "zulu",
		}

		require.NoError(ioutil.WriteFile(tokensFullPath, []byte(tokens), 0600))
		require.NoError(a.loadTokens(cfg))

		require.Equal("uniform", a.tokens.AgentToken())
		require.Equal("victor", a.tokens.AgentMasterToken())
		require.Equal("whiskey", a.tokens.UserToken())
		require.Equal("zulu", a.tokens.ReplicationToken())
	})

	t.Run("persistence-error-not-json", func(t *testing.T) {
		cfg := &config.RuntimeConfig{
			ACLToken:            "one",
			ACLAgentToken:       "two",
			ACLAgentMasterToken: "three",
			ACLReplicationToken: "four",
		}

		require.NoError(ioutil.WriteFile(tokensFullPath, []byte{0x01, 0x02, 0x03, 0x04, 0x05, 0x06, 0x07, 0x08}, 0600))
		err := a.loadTokens(cfg)
		require.Error(err)

		require.Equal("one", a.tokens.UserToken())
		require.Equal("two", a.tokens.AgentToken())
		require.Equal("three", a.tokens.AgentMasterToken())
		require.Equal("four", a.tokens.ReplicationToken())
	})

	t.Run("persistence-error-wrong-top-level", func(t *testing.T) {
		cfg := &config.RuntimeConfig{
			ACLToken:            "alfa",
			ACLAgentToken:       "bravo",
			ACLAgentMasterToken: "charlie",
			ACLReplicationToken: "foxtrot",
		}

		require.NoError(ioutil.WriteFile(tokensFullPath, []byte("[1,2,3]"), 0600))
		err := a.loadTokens(cfg)
		require.Error(err)

		require.Equal("alfa", a.tokens.UserToken())
		require.Equal("bravo", a.tokens.AgentToken())
		require.Equal("charlie", a.tokens.AgentMasterToken())
		require.Equal("foxtrot", a.tokens.ReplicationToken())
	})
}

func TestAgent_ReloadConfigOutgoingRPCConfig(t *testing.T) {
	t.Parallel()
	dataDir := testutil.TempDir(t, "agent") // we manage the data dir
	defer os.RemoveAll(dataDir)
	hcl := `
		data_dir = "` + dataDir + `"
		verify_outgoing = true
		ca_file = "../test/ca/root.cer"
		cert_file = "../test/key/ourdomain.cer"
		key_file = "../test/key/ourdomain.key"
		verify_server_hostname = false
	`
	a := NewTestAgent(t, t.Name(), hcl)
	defer a.Shutdown()
	tlsConf := a.tlsConfigurator.OutgoingRPCConfig()
	require.True(t, tlsConf.InsecureSkipVerify)
	require.Len(t, tlsConf.ClientCAs.Subjects(), 1)
	require.Len(t, tlsConf.RootCAs.Subjects(), 1)

	hcl = `
		data_dir = "` + dataDir + `"
		verify_outgoing = true
		ca_path = "../test/ca_path"
		cert_file = "../test/key/ourdomain.cer"
		key_file = "../test/key/ourdomain.key"
		verify_server_hostname = true
	`
	c := TestConfig(config.Source{Name: t.Name(), Format: "hcl", Data: hcl})
	require.NoError(t, a.ReloadConfig(c))
	tlsConf = a.tlsConfigurator.OutgoingRPCConfig()
	require.False(t, tlsConf.InsecureSkipVerify)
	require.Len(t, tlsConf.RootCAs.Subjects(), 2)
	require.Len(t, tlsConf.ClientCAs.Subjects(), 2)
}

func TestAgent_ReloadConfigIncomingRPCConfig(t *testing.T) {
	t.Parallel()
	dataDir := testutil.TempDir(t, "agent") // we manage the data dir
	defer os.RemoveAll(dataDir)
	hcl := `
		data_dir = "` + dataDir + `"
		verify_outgoing = true
		ca_file = "../test/ca/root.cer"
		cert_file = "../test/key/ourdomain.cer"
		key_file = "../test/key/ourdomain.key"
		verify_server_hostname = false
	`
	a := NewTestAgent(t, t.Name(), hcl)
	defer a.Shutdown()
	tlsConf := a.tlsConfigurator.IncomingRPCConfig()
	require.NotNil(t, tlsConf.GetConfigForClient)
	tlsConf, err := tlsConf.GetConfigForClient(nil)
	require.NoError(t, err)
	require.NotNil(t, tlsConf)
	require.True(t, tlsConf.InsecureSkipVerify)
	require.Len(t, tlsConf.ClientCAs.Subjects(), 1)
	require.Len(t, tlsConf.RootCAs.Subjects(), 1)

	hcl = `
		data_dir = "` + dataDir + `"
		verify_outgoing = true
		ca_path = "../test/ca_path"
		cert_file = "../test/key/ourdomain.cer"
		key_file = "../test/key/ourdomain.key"
		verify_server_hostname = true
	`
	c := TestConfig(config.Source{Name: t.Name(), Format: "hcl", Data: hcl})
	require.NoError(t, a.ReloadConfig(c))
	tlsConf, err = tlsConf.GetConfigForClient(nil)
	require.NoError(t, err)
	require.False(t, tlsConf.InsecureSkipVerify)
	require.Len(t, tlsConf.ClientCAs.Subjects(), 2)
	require.Len(t, tlsConf.RootCAs.Subjects(), 2)
}

func TestAgent_ReloadConfigTLSConfigFailure(t *testing.T) {
	t.Parallel()
	dataDir := testutil.TempDir(t, "agent") // we manage the data dir
	defer os.RemoveAll(dataDir)
	hcl := `
		data_dir = "` + dataDir + `"
		verify_outgoing = true
		ca_file = "../test/ca/root.cer"
		cert_file = "../test/key/ourdomain.cer"
		key_file = "../test/key/ourdomain.key"
		verify_server_hostname = false
	`
	a := NewTestAgent(t, t.Name(), hcl)
	defer a.Shutdown()
	tlsConf := a.tlsConfigurator.IncomingRPCConfig()

	hcl = `
		data_dir = "` + dataDir + `"
		verify_incoming = true
	`
	c := TestConfig(config.Source{Name: t.Name(), Format: "hcl", Data: hcl})
	require.Error(t, a.ReloadConfig(c))
	tlsConf, err := tlsConf.GetConfigForClient(nil)
	require.NoError(t, err)
	require.Equal(t, tls.NoClientCert, tlsConf.ClientAuth)
	require.Len(t, tlsConf.ClientCAs.Subjects(), 1)
	require.Len(t, tlsConf.RootCAs.Subjects(), 1)
}

func TestAgent_consulConfig_AutoEncryptAllowTLS(t *testing.T) {
	t.Parallel()
	dataDir := testutil.TempDir(t, "agent") // we manage the data dir
	defer os.RemoveAll(dataDir)
	hcl := `
		data_dir = "` + dataDir + `"
		verify_incoming = true
		ca_file = "../test/ca/root.cer"
		cert_file = "../test/key/ourdomain.cer"
		key_file = "../test/key/ourdomain.key"
		auto_encrypt { allow_tls = true }
	`
	a := NewTestAgent(t, t.Name(), hcl)
	defer a.Shutdown()
	require.True(t, a.consulConfig().AutoEncryptAllowTLS)
}

func TestAgent_consulConfig_RaftTrailingLogs(t *testing.T) {
	t.Parallel()
	hcl := `
		raft_trailing_logs = 812345
	`
	a := NewTestAgent(t, t.Name(), hcl)
	defer a.Shutdown()
	require.Equal(t, uint64(812345), a.consulConfig().RaftConfig.TrailingLogs)
}<|MERGE_RESOLUTION|>--- conflicted
+++ resolved
@@ -1927,198 +1927,6 @@
 	}
 }
 
-<<<<<<< HEAD
-func TestAgent_PersistProxy(t *testing.T) {
-	t.Parallel()
-	dataDir := testutil.TempDir(t, "agent") // we manage the data dir
-	cfg := `
-		server = false
-		bootstrap = false
-		data_dir = "` + dataDir + `"
-	`
-	a := &TestAgent{Name: t.Name(), HCL: cfg, DataDir: dataDir}
-	if err := a.Start(); err != nil {
-		t.Fatal(err)
-	}
-	defer os.RemoveAll(dataDir)
-	defer a.Shutdown()
-
-	require := require.New(t)
-	assert := assert.New(t)
-
-	// Add a service to proxy (precondition for AddProxy)
-	svc1 := &structs.NodeService{
-		ID:      "redis",
-		Service: "redis",
-		Tags:    []string{"foo"},
-		Port:    8000,
-	}
-	require.NoError(a.AddService(svc1, nil, true, "", ConfigSourceLocal))
-
-	// Add a proxy for it
-	proxy := &structs.ConnectManagedProxy{
-		TargetServiceID: svc1.ID,
-		Command:         []string{"/bin/sleep", "3600"},
-	}
-
-	file := filepath.Join(a.Config.DataDir, proxyDir, stringHash("redis-proxy"))
-
-	// Proxy is not persisted unless requested
-	require.NoError(a.AddProxy(proxy, false, false, "", ConfigSourceLocal))
-	_, err := os.Stat(file)
-	require.Error(err, "proxy should not be persisted")
-
-	// Proxy is  persisted if requested
-	require.NoError(a.AddProxy(proxy, true, false, "", ConfigSourceLocal))
-	_, err = os.Stat(file)
-	require.NoError(err, "proxy should be persisted")
-
-	content, err := ioutil.ReadFile(file)
-	require.NoError(err)
-
-	var gotProxy persistedProxy
-	require.NoError(json.Unmarshal(content, &gotProxy))
-	assert.Equal(proxy.Command, gotProxy.Proxy.Command)
-	assert.Len(gotProxy.ProxyToken, 36) // sanity check for UUID
-
-	// Updates service definition on disk
-	proxy.Config = map[string]interface{}{
-		"foo": "bar",
-	}
-	require.NoError(a.AddProxy(proxy, true, false, "", ConfigSourceLocal))
-
-	content, err = ioutil.ReadFile(file)
-	require.NoError(err)
-
-	require.NoError(json.Unmarshal(content, &gotProxy))
-	assert.Equal(gotProxy.Proxy.Command, proxy.Command)
-	assert.Equal(gotProxy.Proxy.Config, proxy.Config)
-	assert.Len(gotProxy.ProxyToken, 36) // sanity check for UUID
-
-	a.Shutdown()
-
-	// Should load it back during later start
-	a2 := &TestAgent{Name: t.Name(), HCL: cfg, DataDir: dataDir}
-	if err := a2.Start(); err != nil {
-		t.Fatal(err)
-	}
-	defer a2.Shutdown()
-
-	restored := a2.State.Proxy("redis-proxy")
-	require.NotNil(restored)
-	assert.Equal(gotProxy.ProxyToken, restored.ProxyToken)
-	// Ensure the port that was auto picked at random is the same again
-	assert.Equal(gotProxy.Proxy.ProxyService.Port, restored.Proxy.ProxyService.Port)
-	assert.Equal(gotProxy.Proxy.Command, restored.Proxy.Command)
-}
-
-func TestAgent_PurgeProxy(t *testing.T) {
-	t.Parallel()
-	a := NewTestAgent(t, t.Name(), "")
-	defer a.Shutdown()
-
-	require := require.New(t)
-
-	// Add a service to proxy (precondition for AddProxy)
-	svc1 := &structs.NodeService{
-		ID:      "redis",
-		Service: "redis",
-		Tags:    []string{"foo"},
-		Port:    8000,
-	}
-	require.NoError(a.AddService(svc1, nil, true, "", ConfigSourceLocal))
-
-	// Add a proxy for it
-	proxy := &structs.ConnectManagedProxy{
-		TargetServiceID: svc1.ID,
-		Command:         []string{"/bin/sleep", "3600"},
-	}
-	proxyID := "redis-proxy"
-	require.NoError(a.AddProxy(proxy, true, false, "", ConfigSourceLocal))
-
-	file := filepath.Join(a.Config.DataDir, proxyDir, stringHash("redis-proxy"))
-
-	// Not removed
-	require.NoError(a.RemoveProxy(proxyID, false))
-	_, err := os.Stat(file)
-	require.NoError(err, "should not be removed")
-
-	// Re-add the proxy
-	require.NoError(a.AddProxy(proxy, true, false, "", ConfigSourceLocal))
-
-	// Removed
-	require.NoError(a.RemoveProxy(proxyID, true))
-	_, err = os.Stat(file)
-	require.Error(err, "should be removed")
-}
-
-func TestAgent_PurgeProxyOnDuplicate(t *testing.T) {
-	t.Parallel()
-	dataDir := testutil.TempDir(t, "agent") // we manage the data dir
-	cfg := `
-		data_dir = "` + dataDir + `"
-		server = false
-		bootstrap = false
-	`
-	a := &TestAgent{Name: t.Name(), HCL: cfg, DataDir: dataDir}
-	if err := a.Start(); err != nil {
-		t.Fatal(err)
-	}
-	defer a.Shutdown()
-	defer os.RemoveAll(dataDir)
-
-	require := require.New(t)
-
-	// Add a service to proxy (precondition for AddProxy)
-	svc1 := &structs.NodeService{
-		ID:      "redis",
-		Service: "redis",
-		Tags:    []string{"foo"},
-		Port:    8000,
-	}
-	require.NoError(a.AddService(svc1, nil, true, "", ConfigSourceLocal))
-
-	// Add a proxy for it
-	proxy := &structs.ConnectManagedProxy{
-		TargetServiceID: svc1.ID,
-		Command:         []string{"/bin/sleep", "3600"},
-	}
-	proxyID := "redis-proxy"
-	require.NoError(a.AddProxy(proxy, true, false, "", ConfigSourceLocal))
-
-	a.Shutdown()
-
-	// Try bringing the agent back up with the service already
-	// existing in the config
-	a2 := &TestAgent{Name: t.Name() + "-a2", HCL: cfg + `
-		service = {
-			id = "redis"
-			name = "redis"
-			tags = ["bar"]
-			port = 9000
-			connect {
-				proxy {
-					command = ["/bin/sleep", "3600"]
-				}
-			}
-		}
-	`, DataDir: dataDir}
-	if err := a2.Start(); err != nil {
-		t.Fatal(err)
-	}
-	defer a2.Shutdown()
-
-	file := filepath.Join(a.Config.DataDir, proxyDir, stringHash(proxyID))
-	_, err := os.Stat(file)
-	require.NoError(err, "Config File based proxies should be persisted too")
-
-	result := a2.State.Proxy(proxyID)
-	require.NotNil(result)
-	require.Equal(proxy.Command, result.Proxy.Command)
-}
-
-=======
->>>>>>> be50400c
 func TestAgent_PersistCheck(t *testing.T) {
 	t.Parallel()
 	dataDir := testutil.TempDir(t, "agent") // we manage the data dir
